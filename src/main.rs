mod allocator;
mod command_pools;
mod create_objs;
mod device;
mod device_destroyable;
mod entry;
mod errors;
mod instance;
mod renderer;
mod utility;

// validation layers module will only exist if validation layers are enabled
#[cfg(feature = "vl")]
mod validation_layers;

use ash::vk;
use std::ffi::CStr;

<<<<<<< HEAD
use crate::renderer::Renderer;
=======
use crate::device::{Device, PhysicalDevice};
>>>>>>> d753d511

// validation layers names should be valid cstrings (not contain null bytes nor invalid characters)
#[cfg(feature = "vl")]
const VALIDATION_LAYERS: [&CStr; 1] = [c"VK_LAYER_KHRONOS_validation"];
#[cfg(feature = "vl")]
const ADDITIONAL_VALIDATION_FEATURES: [vk::ValidationFeatureEnableEXT; 2] = [
  vk::ValidationFeatureEnableEXT::BEST_PRACTICES,
  vk::ValidationFeatureEnableEXT::SYNCHRONIZATION_VALIDATION,
];

const TARGET_API_VERSION: u32 = vk::API_VERSION_1_3;

static APPLICATION_NAME: &CStr = c"Image clear";
const APPLICATION_VERSION: u32 = vk::make_api_version(0, 1, 0, 0);

<<<<<<< HEAD
static REQUIRED_DEVICE_EXTENSIONS: [&CStr; 0] = [];

const IMAGE_WIDTH: u32 = 1920;
const IMAGE_HEIGHT: u32 = 1080;

const IMAGE_FORMAT: vk::Format = vk::Format::R8G8B8A8_UNORM;
const IMAGE_FORMAT_SIZE: u64 = 4;
const IMAGE_MINIMAL_SIZE: u64 = IMAGE_WIDTH as u64 * IMAGE_HEIGHT as u64 * IMAGE_FORMAT_SIZE;

const IMAGE_SAVE_TYPE: image::ColorType = image::ColorType::Rgba8; // should be equivalent
                                                                   // valid color values depend on IMAGE_FORMAT
const IMAGE_COLOR: vk::ClearColorValue = vk::ClearColorValue {
  float32: [134.0 / 255.0, 206.0 / 255.0, 203.0 / 255.0, 1.0], // rgba(134, 206, 203, 255)
};

const IMAGE_SAVE_PATH: &str = "image.png";

fn initialize_and_run() -> Result<(), String> {
  let mut renderer = Renderer::initialize(IMAGE_WIDTH, IMAGE_HEIGHT, IMAGE_MINIMAL_SIZE)
    .map_err(|err| format!("Failed to initialize: {}", err))?;
  unsafe { renderer.record_work() }.map_err(|err| format!("Failed to record work: {}", err))?;

  println!("Submitting work...");
  renderer
    .submit_and_wait()
    .map_err(|err| format!("Failed to submit work: {}", err))?;
  println!("GPU finished!");

  println!("Saving file...");
  let data = unsafe {
    renderer
      .get_resulting_data()
      .map_err(|err| format!("Failed to get resulting data: {}", err))?
  };
  image::save_buffer(
    IMAGE_SAVE_PATH,
    data,
    IMAGE_WIDTH,
    IMAGE_HEIGHT,
    IMAGE_SAVE_TYPE,
  )
  .map_err(|err| format!("Failed to save image: {}", err))?;

  Ok(())
}

=======
>>>>>>> d753d511
fn main() {
  env_logger::init();

  if let Err(s) = initialize_and_run() {
    log::error!("{}", s);
    std::process::exit(1);
<<<<<<< HEAD
=======
  };
  #[cfg(feature = "vl")]
  let (instance, mut debug_utils) = match instance::create_instance(&entry) {
    Ok(v) => v,
    Err(err) => on_instance_fail(err),
  };
  #[cfg(not(feature = "vl"))]
  let instance = match instance::create_instance(&entry) {
    Ok(v) => v,
    Err(err) => on_instance_fail(err),
  };

  let physical_device = match unsafe { PhysicalDevice::select(&instance) } {
    Ok(device_opt) => match device_opt {
      Some(device) => device,
      None => {
        log::error!("No suitable device found");
        std::process::exit(1);
      }
    },
    Err(err) => {
      log::error!("Failed to query physical devices: {:?}", err);
      std::process::exit(1);
    }
  };

  let (logical_device, _queues) = match Device::create(&instance, &physical_device) {
    Ok(v) => v,
    Err(err) => {
      log::error!("Failed to create an logical device: {}", err);
      std::process::exit(1);
    }
  };

  println!("Successfully created the logical device!");

  log::debug!("Destroying objects");
  unsafe {
    // wait until all operations have finished and the device is safe to destroy
    logical_device
      .device_wait_idle()
      .expect("Failed to wait for the device to become idle");

    // destroying a logical device also implicitly destroys all associated queues
    logical_device.destroy_device(None);

    #[cfg(feature = "vl")]
    debug_utils.destroy_self();
    instance.destroy_instance(None);
>>>>>>> d753d511
  }

  println!("Done!");
}<|MERGE_RESOLUTION|>--- conflicted
+++ resolved
@@ -16,11 +16,7 @@
 use ash::vk;
 use std::ffi::CStr;
 
-<<<<<<< HEAD
 use crate::renderer::Renderer;
-=======
-use crate::device::{Device, PhysicalDevice};
->>>>>>> d753d511
 
 // validation layers names should be valid cstrings (not contain null bytes nor invalid characters)
 #[cfg(feature = "vl")]
@@ -35,9 +31,6 @@
 
 static APPLICATION_NAME: &CStr = c"Image clear";
 const APPLICATION_VERSION: u32 = vk::make_api_version(0, 1, 0, 0);
-
-<<<<<<< HEAD
-static REQUIRED_DEVICE_EXTENSIONS: [&CStr; 0] = [];
 
 const IMAGE_WIDTH: u32 = 1920;
 const IMAGE_HEIGHT: u32 = 1080;
@@ -83,66 +76,12 @@
   Ok(())
 }
 
-=======
->>>>>>> d753d511
 fn main() {
   env_logger::init();
 
   if let Err(s) = initialize_and_run() {
     log::error!("{}", s);
     std::process::exit(1);
-<<<<<<< HEAD
-=======
-  };
-  #[cfg(feature = "vl")]
-  let (instance, mut debug_utils) = match instance::create_instance(&entry) {
-    Ok(v) => v,
-    Err(err) => on_instance_fail(err),
-  };
-  #[cfg(not(feature = "vl"))]
-  let instance = match instance::create_instance(&entry) {
-    Ok(v) => v,
-    Err(err) => on_instance_fail(err),
-  };
-
-  let physical_device = match unsafe { PhysicalDevice::select(&instance) } {
-    Ok(device_opt) => match device_opt {
-      Some(device) => device,
-      None => {
-        log::error!("No suitable device found");
-        std::process::exit(1);
-      }
-    },
-    Err(err) => {
-      log::error!("Failed to query physical devices: {:?}", err);
-      std::process::exit(1);
-    }
-  };
-
-  let (logical_device, _queues) = match Device::create(&instance, &physical_device) {
-    Ok(v) => v,
-    Err(err) => {
-      log::error!("Failed to create an logical device: {}", err);
-      std::process::exit(1);
-    }
-  };
-
-  println!("Successfully created the logical device!");
-
-  log::debug!("Destroying objects");
-  unsafe {
-    // wait until all operations have finished and the device is safe to destroy
-    logical_device
-      .device_wait_idle()
-      .expect("Failed to wait for the device to become idle");
-
-    // destroying a logical device also implicitly destroys all associated queues
-    logical_device.destroy_device(None);
-
-    #[cfg(feature = "vl")]
-    debug_utils.destroy_self();
-    instance.destroy_instance(None);
->>>>>>> d753d511
   }
 
   println!("Done!");
