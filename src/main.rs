mod device;
mod entry;
mod errors;
mod instance;
mod utility;

// validation layers module will only exist if validation layers are enabled
#[cfg(feature = "vl")]
mod validation_layers;

use ash::vk;
use instance::InstanceCreationError;
use std::ffi::CStr;
use validation_layers::DebugUtilsMarker;

use crate::device::{Device, PhysicalDevice};
use env_logger::Env;

// validation layers names should be valid cstrings (not contain null bytes nor invalid characters)
#[cfg(feature = "vl")]
const VALIDATION_LAYERS: [&CStr; 1] = [c"VK_LAYER_KHRONOS_validation"];
#[cfg(feature = "vl")]
const ADDITIONAL_VALIDATION_FEATURES: [vk::ValidationFeatureEnableEXT; 2] = [
  vk::ValidationFeatureEnableEXT::BEST_PRACTICES,
  vk::ValidationFeatureEnableEXT::SYNCHRONIZATION_VALIDATION,
];

// Vulkan API version required to run the program
// You may have to use an older API version if you want to support devices that do not yet support
// the recent versions. You can see in the documentation what is the minimum supported version
// for each extension, feature or API call.
const TARGET_API_VERSION: u32 = vk::API_VERSION_1_3;

// somewhat arbitrary
static APPLICATION_NAME: &CStr = c"Vulkan Device Creation";
const APPLICATION_VERSION: u32 = vk::make_api_version(0, 1, 0, 0);

<<<<<<< HEAD
fn main() {
  #[cfg(feature = "vl")]
  env_logger::Builder::from_env(Env::default().default_filter_or("debug")).init();
  #[cfg(not(feature = "vl"))]
  env_logger::Builder::from_env(Env::default().default_filter_or("warn")).init();

  let entry: ash::Entry = unsafe { entry::get_entry() };

  let on_instance_fail = |err| {
    eprintln!("Failed to create an instance: {}", err);
    std::process::exit(1);
  };
=======
fn run_app() -> Result<(), InstanceCreationError> {
  // initialize env_logger with debug if validation layers are enabled, warn otherwise
  #[cfg(feature = "vl")]
  env_logger::Builder::from_env(env_logger::Env::default().default_filter_or("debug")).init();
  #[cfg(not(feature = "vl"))]
  env_logger::Builder::from_env(env_logger::Env::default().default_filter_or("warn")).init();

  let entry: ash::Entry = unsafe { entry::get_entry() };

>>>>>>> 5e510343
  #[cfg(feature = "vl")]
  let (instance, mut debug_utils) = instance::create_instance(&entry)?;
  #[cfg(not(feature = "vl"))]
  let instance = instance::create_instance(&entry)?;

  let physical_device = match unsafe { PhysicalDevice::select(&instance) } {
    Ok(device_opt) => match device_opt {
      Some(device) => device,
      None => {
        log::error!("No suitable device found");
        std::process::exit(1);
      }
    },
    Err(err) => {
      log::error!("Failed to query physical devices: {:?}", err);
      std::process::exit(1);
    }
  };

  let (logical_device, queues) = match Device::create(&instance, &physical_device) {
    Ok(v) => v,
    Err(err) => {
      log::error!("Failed to create an logical device: {}", err);
      std::process::exit(1);
    }
  };

  #[cfg(feature = "vl")]
  let debug_marker = DebugUtilsMarker::new(&instance, &logical_device);
  #[cfg(feature = "vl")]
  unsafe {
    debug_marker.set_queue_labels(queues);
  }

  println!("Successfully created the logical device!");

  log::debug!("Destroying objects");
  unsafe {
    // wait until all operations have finished and the device is safe to destroy
    logical_device
      .device_wait_idle()
      .expect("Failed to wait for the device to become idle");

    // destroying a logical device also implicitly destroys all associated queues
    logical_device.destroy_device(None);

    #[cfg(feature = "vl")]
    debug_utils.destroy_self();
    instance.destroy_instance(None);
  }

  Ok(())
}

fn main() {
  if let Err(err) = run_app() {
    eprintln!("Instance creation failed:\n    {}", err);
  }
}<|MERGE_RESOLUTION|>--- conflicted
+++ resolved
@@ -14,7 +14,6 @@
 use validation_layers::DebugUtilsMarker;
 
 use crate::device::{Device, PhysicalDevice};
-use env_logger::Env;
 
 // validation layers names should be valid cstrings (not contain null bytes nor invalid characters)
 #[cfg(feature = "vl")]
@@ -35,20 +34,6 @@
 static APPLICATION_NAME: &CStr = c"Vulkan Device Creation";
 const APPLICATION_VERSION: u32 = vk::make_api_version(0, 1, 0, 0);
 
-<<<<<<< HEAD
-fn main() {
-  #[cfg(feature = "vl")]
-  env_logger::Builder::from_env(Env::default().default_filter_or("debug")).init();
-  #[cfg(not(feature = "vl"))]
-  env_logger::Builder::from_env(Env::default().default_filter_or("warn")).init();
-
-  let entry: ash::Entry = unsafe { entry::get_entry() };
-
-  let on_instance_fail = |err| {
-    eprintln!("Failed to create an instance: {}", err);
-    std::process::exit(1);
-  };
-=======
 fn run_app() -> Result<(), InstanceCreationError> {
   // initialize env_logger with debug if validation layers are enabled, warn otherwise
   #[cfg(feature = "vl")]
@@ -58,7 +43,6 @@
 
   let entry: ash::Entry = unsafe { entry::get_entry() };
 
->>>>>>> 5e510343
   #[cfg(feature = "vl")]
   let (instance, mut debug_utils) = instance::create_instance(&entry)?;
   #[cfg(not(feature = "vl"))]
@@ -116,5 +100,6 @@
 fn main() {
   if let Err(err) = run_app() {
     eprintln!("Instance creation failed:\n    {}", err);
+    std::process::exit(1);
   }
 }