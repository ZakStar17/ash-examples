#![feature(offset_of)]

mod command_pools;
<<<<<<< HEAD
mod descriptor_sets;
=======
>>>>>>> 8271d56e
mod device;
mod entry;
mod image;
mod instance;
<<<<<<< HEAD
mod pipeline;
mod pipeline_cache;
mod shaders;
=======
>>>>>>> 8271d56e
mod utility;

// validation layers module will only exist if validation layers are enabled
#[cfg(feature = "vl")]
mod validation_layers;

use ash::vk;
use command_pools::{ComputeCommandBufferPool, TransferCommandBufferPool};
use device::PhysicalDevice;
use image::Image;
use std::{
  ffi::CStr,
  ops::BitOr,
  ptr::{self, addr_of},
};
<<<<<<< HEAD

use crate::{descriptor_sets::DescriptorSets, pipeline::ComputePipeline};

// simple macro to transmute literals to static CStr
macro_rules! cstr {
  ( $s:literal ) => {{
    unsafe { std::mem::transmute::<_, &CStr>(concat!($s, "\0")) }
  }};
}
=======
use utility::cstr;
>>>>>>> 8271d56e

// array of validation layers that should be loaded
// validation layers names should be valid cstrings (not contain null bytes nor invalid characters)
#[cfg(feature = "vl")]
pub const VALIDATION_LAYERS: [&'static CStr; 1] = [cstr!("VK_LAYER_KHRONOS_validation")];
#[cfg(feature = "vl")]
pub const ADDITIONAL_VALIDATION_FEATURES: [vk::ValidationFeatureEnableEXT; 2] = [
  vk::ValidationFeatureEnableEXT::BEST_PRACTICES,
  vk::ValidationFeatureEnableEXT::SYNCHRONIZATION_VALIDATION,
];

pub const TARGET_API_VERSION: u32 = vk::API_VERSION_1_3;

<<<<<<< HEAD
// somewhat arbitrary
pub const APPLICATION_NAME: &'static CStr = cstr!("Mandelbrot");
=======
pub const APPLICATION_NAME: &'static CStr = cstr!("Image clear");
>>>>>>> 8271d56e
pub const APPLICATION_VERSION: u32 = vk::make_api_version(0, 1, 0, 0);

pub const REQUIRED_DEVICE_EXTENSIONS: [&'static CStr; 0] = [];

<<<<<<< HEAD
pub const IMAGE_WIDTH: u32 = 4000;
pub const IMAGE_HEIGHT: u32 = 4000;

// what is used in the shader
pub const IMAGE_FORMAT: vk::Format = vk::Format::R8G8B8A8_UNORM;

// Size of each local group in the shader invocation
// Normally these would be calculated from image dimensions and clapped to respect device limits
// but for this example a small local group size should suffice (limits are still checked in
// physical device selection)
pub const SHADER_GROUP_SIZE_X: u32 = 16;
pub const SHADER_GROUP_SIZE_Y: u32 = 16;
=======
pub const IMAGE_WIDTH: u32 = 1920;
pub const IMAGE_HEIGHT: u32 = 1080;

// device selection checks if format is available
pub const IMAGE_FORMAT: vk::Format = vk::Format::R8G8B8A8_UINT;
pub const IMAGE_SAVE_TYPE: ::image::ColorType = ::image::ColorType::Rgba8; // should be equivalent
                                                                           // valid color values depend on IMAGE_FORMAT
pub const IMAGE_COLOR: vk::ClearColorValue = vk::ClearColorValue {
  uint32: [134, 206, 203, 255], // rgba(134, 206, 203, 255)
};
>>>>>>> 8271d56e

// mandelbrot constants
// these are passed as specialization constants in the shader
pub const MAX_ITERATIONS: u32 = 10000;
pub const FOCAL_POINT: [f32; 2] = [-0.765, 0.0]; // complex plane coordinates of the image center
pub const ZOOM: f32 = 0.40486;

const IMAGE_SAVE_PATH: &str = "./image.png";

fn create_sampler(device: &ash::Device) -> vk::Sampler {
  let sampler_create_info = vk::SamplerCreateInfo {
    s_type: vk::StructureType::SAMPLER_CREATE_INFO,
    p_next: ptr::null(),
    flags: vk::SamplerCreateFlags::empty(),
    mag_filter: vk::Filter::NEAREST,
    min_filter: vk::Filter::NEAREST,
    address_mode_u: vk::SamplerAddressMode::CLAMP_TO_BORDER,
    address_mode_v: vk::SamplerAddressMode::CLAMP_TO_BORDER,
    address_mode_w: vk::SamplerAddressMode::CLAMP_TO_BORDER,
    anisotropy_enable: vk::FALSE,
    max_anisotropy: 0.0,
    border_color: vk::BorderColor::INT_OPAQUE_BLACK,
    unnormalized_coordinates: vk::TRUE,
    compare_enable: vk::FALSE,
    compare_op: vk::CompareOp::NEVER,
    mipmap_mode: vk::SamplerMipmapMode::NEAREST,
    mip_lod_bias: 0.0,
    max_lod: 0.0,
    min_lod: 0.0,
  };
  unsafe {
    device
      .create_sampler(&sampler_create_info, None)
      .expect("Failed to create a sampler")
  }
}

fn create_semaphore(device: &ash::Device) -> vk::Semaphore {
  let create_info = vk::SemaphoreCreateInfo {
    s_type: vk::StructureType::SEMAPHORE_CREATE_INFO,
    p_next: ptr::null(),
    flags: vk::SemaphoreCreateFlags::empty(),
  };
  unsafe {
    device
      .create_semaphore(&create_info, None)
      .expect("Failed to create a semaphore")
  }
}

fn create_fence(device: &ash::Device) -> vk::Fence {
  let create_info = vk::FenceCreateInfo {
    s_type: vk::StructureType::FENCE_CREATE_INFO,
    p_next: ptr::null(),
    flags: vk::FenceCreateFlags::empty(),
  };
  unsafe {
    device
      .create_fence(&create_info, None)
      .expect("Failed to create a fence")
  }
}

fn main() {
  env_logger::init();

  let entry: ash::Entry = unsafe { entry::get_entry() };

  #[cfg(feature = "vl")]
  let (instance, mut debug_utils) = instance::create_instance(&entry);
  #[cfg(not(feature = "vl"))]
  let instance = instance::create_instance(&entry);

  let physical_device = unsafe { PhysicalDevice::select(&instance) };

  let (device, queues) = device::create_logical_device(&instance, &physical_device);

  // GPU image with DEVICE_LOCAL flags
  println!("Allocating images...");
  let mut local_image = Image::new(
    &device,
    &physical_device,
    vk::ImageTiling::OPTIMAL,
    vk::ImageUsageFlags::TRANSFER_SRC.bitor(vk::ImageUsageFlags::STORAGE),
    vk::MemoryPropertyFlags::DEVICE_LOCAL,
    vk::MemoryPropertyFlags::empty(),
  );
  // CPU accessible image with HOST_VISIBLE flags
  let mut host_image = Image::new(
    &device,
    &physical_device,
    vk::ImageTiling::LINEAR,
    vk::ImageUsageFlags::TRANSFER_SRC.bitor(vk::ImageUsageFlags::TRANSFER_DST),
    vk::MemoryPropertyFlags::HOST_VISIBLE,
    vk::MemoryPropertyFlags::HOST_CACHED,
  );

  // the sampler technically is useless as the image is never used as a sampled image, however
  // it still needs to be passed to the write descriptor set
  let sampler = create_sampler(&device);
  let image_view = local_image.create_view(&device);
  let mut descriptor_sets = DescriptorSets::new(&device);
  descriptor_sets
    .pool
    .write_image(&device, image_view, sampler);

  log::info!("Creating pipeline cache");
  let (pipeline_cache, created_from_file) =
    pipeline_cache::create_pipeline_cache(&device, &physical_device);
  if created_from_file {
    log::info!("Cache successfully created from an existing cache file");
  } else {
    log::info!("Cache initialized as empty");
  }

  log::debug!("Creating pipeline");
  let mut pipeline = ComputePipeline::create(&device, pipeline_cache, &descriptor_sets);

  // no more pipelines will be created, so might as well save and delete the cache
  log::info!("Saving pipeline cache");
  if let Err(err) = pipeline_cache::save_pipeline_cache(&device, &physical_device, pipeline_cache) {
    log::error!("Failed to save pipeline cache: {:?}", err);
  }
  unsafe {
    device.destroy_pipeline_cache(pipeline_cache, None);
  }

  let mut compute_pool = ComputeCommandBufferPool::create(&device, &physical_device.queue_families);
  let mut transfer_pool =
    TransferCommandBufferPool::create(&device, &physical_device.queue_families);

  // record command buffers
  unsafe {
    compute_pool.reset(&device);
    compute_pool.record_mandelbrot(
      &device,
      &physical_device.queue_families,
      &pipeline,
      &descriptor_sets,
      *local_image,
    );

    transfer_pool.reset(&device);
    transfer_pool.record_copy_img_to_host(
      &device,
      &physical_device.queue_families,
      *local_image,
      *host_image,
    );
  }

  let image_clear_finished = create_semaphore(&device);
  let clear_image_submit = vk::SubmitInfo {
    s_type: vk::StructureType::SUBMIT_INFO,
    p_next: ptr::null(),
    wait_semaphore_count: 0,
    p_wait_semaphores: ptr::null(),
    p_wait_dst_stage_mask: ptr::null(),
    command_buffer_count: 1,
    p_command_buffers: addr_of!(compute_pool.storage_image),
    signal_semaphore_count: 1,
    p_signal_semaphores: addr_of!(image_clear_finished),
  };
  // compute_pool.storage_image last pipeline barriers makes sure that all operations finish before
  // TRANSFER, so that's the dst_mask for the semaphore
  // It cannot be COMPUTE_SHADER as the transfer queue cannot use it as its src_mask
  let wait_for = vk::PipelineStageFlags::TRANSFER;
  let transfer_image_submit = vk::SubmitInfo {
    s_type: vk::StructureType::SUBMIT_INFO,
    p_next: ptr::null(),
    wait_semaphore_count: 1,
    p_wait_semaphores: addr_of!(image_clear_finished),
    p_wait_dst_stage_mask: addr_of!(wait_for),
    command_buffer_count: 1,
    p_command_buffers: addr_of!(transfer_pool.copy_to_host),
    signal_semaphore_count: 0,
    p_signal_semaphores: ptr::null(),
  };

<<<<<<< HEAD
  let operation_finished = create_fence(&device);
=======
  let finished = create_fence(&device);
>>>>>>> 8271d56e

  println!("Submitting work...");
  unsafe {
    device
      .queue_submit(queues.compute, &[clear_image_submit], vk::Fence::null())
      .expect("Failed to submit compute");
    device
      .queue_submit(queues.transfer, &[transfer_image_submit], finished)
      .expect("Failed to submit transfer");

    device
      .wait_for_fences(&[finished], true, u64::MAX)
      .expect("Failed to wait for fences");
  }
  println!("GPU finished!");

  println!("Saving file...");
  host_image.save_to_file(&device, &physical_device, IMAGE_SAVE_PATH);
  println!("Done!");

  // Cleanup
  log::info!("Destroying and releasing resources");
  unsafe {
    // wait until all operations have finished and the device is safe to destroy
    device
      .device_wait_idle()
      .expect("Failed to wait for the device to become idle");

<<<<<<< HEAD
    device.destroy_fence(operation_finished, None);
=======
    device.destroy_fence(finished, None);
>>>>>>> 8271d56e
    device.destroy_semaphore(image_clear_finished, None);

    compute_pool.destroy_self(&device);
    transfer_pool.destroy_self(&device);

    pipeline.destroy_self(&device);
    descriptor_sets.destroy_self(&device);

    device.destroy_image_view(image_view, None);

    local_image.destroy_self(&device);
    host_image.destroy_self(&device);

<<<<<<< HEAD
    device.destroy_sampler(sampler, None);

=======
    log::debug!("Destroying device");
>>>>>>> 8271d56e
    device.destroy_device(None);

    #[cfg(feature = "vl")]
    {
      debug_utils.destroy_self();
    }

    instance.destroy_instance(None);
  }
}<|MERGE_RESOLUTION|>--- conflicted
+++ resolved
@@ -1,20 +1,14 @@
 #![feature(offset_of)]
 
 mod command_pools;
-<<<<<<< HEAD
 mod descriptor_sets;
-=======
->>>>>>> 8271d56e
 mod device;
 mod entry;
 mod image;
 mod instance;
-<<<<<<< HEAD
 mod pipeline;
 mod pipeline_cache;
 mod shaders;
-=======
->>>>>>> 8271d56e
 mod utility;
 
 // validation layers module will only exist if validation layers are enabled
@@ -30,19 +24,9 @@
   ops::BitOr,
   ptr::{self, addr_of},
 };
-<<<<<<< HEAD
+use utility::cstr;
 
 use crate::{descriptor_sets::DescriptorSets, pipeline::ComputePipeline};
-
-// simple macro to transmute literals to static CStr
-macro_rules! cstr {
-  ( $s:literal ) => {{
-    unsafe { std::mem::transmute::<_, &CStr>(concat!($s, "\0")) }
-  }};
-}
-=======
-use utility::cstr;
->>>>>>> 8271d56e
 
 // array of validation layers that should be loaded
 // validation layers names should be valid cstrings (not contain null bytes nor invalid characters)
@@ -56,22 +40,18 @@
 
 pub const TARGET_API_VERSION: u32 = vk::API_VERSION_1_3;
 
-<<<<<<< HEAD
 // somewhat arbitrary
 pub const APPLICATION_NAME: &'static CStr = cstr!("Mandelbrot");
-=======
-pub const APPLICATION_NAME: &'static CStr = cstr!("Image clear");
->>>>>>> 8271d56e
 pub const APPLICATION_VERSION: u32 = vk::make_api_version(0, 1, 0, 0);
 
 pub const REQUIRED_DEVICE_EXTENSIONS: [&'static CStr; 0] = [];
 
-<<<<<<< HEAD
 pub const IMAGE_WIDTH: u32 = 4000;
 pub const IMAGE_HEIGHT: u32 = 4000;
 
 // what is used in the shader
 pub const IMAGE_FORMAT: vk::Format = vk::Format::R8G8B8A8_UNORM;
+pub const IMAGE_SAVE_TYPE: ::image::ColorType = ::image::ColorType::Rgba8; // should be equivalent
 
 // Size of each local group in the shader invocation
 // Normally these would be calculated from image dimensions and clapped to respect device limits
@@ -79,18 +59,6 @@
 // physical device selection)
 pub const SHADER_GROUP_SIZE_X: u32 = 16;
 pub const SHADER_GROUP_SIZE_Y: u32 = 16;
-=======
-pub const IMAGE_WIDTH: u32 = 1920;
-pub const IMAGE_HEIGHT: u32 = 1080;
-
-// device selection checks if format is available
-pub const IMAGE_FORMAT: vk::Format = vk::Format::R8G8B8A8_UINT;
-pub const IMAGE_SAVE_TYPE: ::image::ColorType = ::image::ColorType::Rgba8; // should be equivalent
-                                                                           // valid color values depend on IMAGE_FORMAT
-pub const IMAGE_COLOR: vk::ClearColorValue = vk::ClearColorValue {
-  uint32: [134, 206, 203, 255], // rgba(134, 206, 203, 255)
-};
->>>>>>> 8271d56e
 
 // mandelbrot constants
 // these are passed as specialization constants in the shader
@@ -270,11 +238,7 @@
     p_signal_semaphores: ptr::null(),
   };
 
-<<<<<<< HEAD
-  let operation_finished = create_fence(&device);
-=======
   let finished = create_fence(&device);
->>>>>>> 8271d56e
 
   println!("Submitting work...");
   unsafe {
@@ -303,11 +267,7 @@
       .device_wait_idle()
       .expect("Failed to wait for the device to become idle");
 
-<<<<<<< HEAD
-    device.destroy_fence(operation_finished, None);
-=======
     device.destroy_fence(finished, None);
->>>>>>> 8271d56e
     device.destroy_semaphore(image_clear_finished, None);
 
     compute_pool.destroy_self(&device);
@@ -321,12 +281,8 @@
     local_image.destroy_self(&device);
     host_image.destroy_self(&device);
 
-<<<<<<< HEAD
     device.destroy_sampler(sampler, None);
 
-=======
-    log::debug!("Destroying device");
->>>>>>> 8271d56e
     device.destroy_device(None);
 
     #[cfg(feature = "vl")]
