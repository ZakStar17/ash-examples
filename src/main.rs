--- conflicted
+++ resolved
@@ -43,7 +43,6 @@
     log::error!("Failed to create an instance: {}", err);
     std::process::exit(1);
   };
-
   #[cfg(feature = "vl")]
   let (instance, mut debug_utils) = match instance::create_instance(&entry) {
     Ok(v) => v,
@@ -55,22 +54,29 @@
     Err(err) => on_instance_fail(err),
   };
 
-<<<<<<< HEAD
   let physical_device = match unsafe { PhysicalDevice::select(&instance) } {
     Ok(device_opt) => match device_opt {
       Some(device) => device,
-      None => panic!("No suitable device found"),
+      None => {
+        log::error!("No suitable device found");
+        std::process::exit(1);
+      }
     },
-    Err(err) => panic!("Failed to query physical devices: {:?}", err),
+    Err(err) => {
+      log::error!("Failed to query physical devices: {:?}", err);
+      std::process::exit(1);
+    }
   };
 
-  let (logical_device, _queues) =
-    create_logical_device(&instance, &physical_device).expect("Failed to create an logical device");
+  let (logical_device, _queues) = match create_logical_device(&instance, &physical_device) {
+    Ok(v) => v,
+    Err(err) => {
+      log::error!("Failed to create an logical device: {}", err);
+      std::process::exit(1);
+    }
+  };
 
   println!("Successfully created the logical device!");
-=======
-  println!("Successfully created an instance!");
->>>>>>> fc2f8342
 
   log::debug!("Destroying objects");
   unsafe {
