#![feature(vec_into_raw_parts)]

mod allocator;
mod command_pools;
mod create_objs;
mod descriptor_sets;
mod device_destroyable;
mod errors;
mod initialization;
mod pipelines;
mod renderer;
mod shaders;
mod utility;

use ash::vk;
use std::ffi::CStr;

use crate::renderer::Renderer;

// array of validation layers that should be loaded
// validation layers names should be valid cstrings (not contain null bytes nor invalid characters)
#[cfg(feature = "vl")]
<<<<<<< HEAD
pub const VALIDATION_LAYERS: [&'static CStr; 1] = [cstr!("VK_LAYER_KHRONOS_validation")];
=======
const VALIDATION_LAYERS: [&CStr; 1] = [c"VK_LAYER_KHRONOS_validation"];
>>>>>>> 3397f1bb
#[cfg(feature = "vl")]
pub const ADDITIONAL_VALIDATION_FEATURES: [vk::ValidationFeatureEnableEXT; 2] = [
  vk::ValidationFeatureEnableEXT::BEST_PRACTICES,
  vk::ValidationFeatureEnableEXT::SYNCHRONIZATION_VALIDATION,
];

const TARGET_API_VERSION: u32 = vk::API_VERSION_1_3;

<<<<<<< HEAD
// somewhat arbitrary
const APPLICATION_NAME: &'static CStr = cstr!("Mandelbrot");
=======
static APPLICATION_NAME: &CStr = c"Image clear";
>>>>>>> 3397f1bb
const APPLICATION_VERSION: u32 = vk::make_api_version(0, 1, 0, 0);

static REQUIRED_DEVICE_EXTENSIONS: [&CStr; 0] = [];

const IMAGE_WIDTH: u32 = 4000;
const IMAGE_HEIGHT: u32 = 4000;

const IMAGE_FORMAT: vk::Format = vk::Format::R8G8B8A8_UNORM;
const IMAGE_SAVE_TYPE: ::image::ColorType = ::image::ColorType::Rgba8; // should be equivalent
const IMAGE_FORMAT_SIZE: u64 = 4;
const IMAGE_MINIMAL_SIZE: u64 = IMAGE_WIDTH as u64 * IMAGE_HEIGHT as u64 * IMAGE_FORMAT_SIZE;

const IMAGE_SAVE_PATH: &str = "./image.png";

// Size of each local group in the shader invocation
// Normally these would be calculated from image dimensions and clapped to respect device limits
// but for this example a small local group size should suffice (limits are still checked in
// physical device selection)
const SHADER_GROUP_SIZE_X: u32 = 16;
const SHADER_GROUP_SIZE_Y: u32 = 16;

// mandelbrot constants
// these are passed as specialization constants in the shader
const MAX_ITERATIONS: u32 = 10000;
const FOCAL_POINT: [f32; 2] = [-0.765, 0.0]; // complex plane coordinates of the image center
const ZOOM: f32 = 0.40486;

fn main() {
  env_logger::init();

  let mut renderer = Renderer::initialize(IMAGE_WIDTH, IMAGE_HEIGHT, IMAGE_MINIMAL_SIZE)
    .expect("Failed to initialize");
  unsafe { renderer.record_work() }.expect("Failed to record work");

  println!("Submitting work...");
  renderer.submit_and_wait().expect("Failed to submit work");
  println!("GPU finished!");

  println!("Saving file...");
  unsafe {
    renderer.get_resulting_data(|data| {
      image::save_buffer(
        IMAGE_SAVE_PATH,
        data,
        IMAGE_WIDTH,
        IMAGE_HEIGHT,
        IMAGE_SAVE_TYPE,
      )
      .expect("Failed to save image");
    })
  }
  .expect("Failed to get resulting data");
  println!("Done!");
}<|MERGE_RESOLUTION|>--- conflicted
+++ resolved
@@ -20,11 +20,7 @@
 // array of validation layers that should be loaded
 // validation layers names should be valid cstrings (not contain null bytes nor invalid characters)
 #[cfg(feature = "vl")]
-<<<<<<< HEAD
-pub const VALIDATION_LAYERS: [&'static CStr; 1] = [cstr!("VK_LAYER_KHRONOS_validation")];
-=======
 const VALIDATION_LAYERS: [&CStr; 1] = [c"VK_LAYER_KHRONOS_validation"];
->>>>>>> 3397f1bb
 #[cfg(feature = "vl")]
 pub const ADDITIONAL_VALIDATION_FEATURES: [vk::ValidationFeatureEnableEXT; 2] = [
   vk::ValidationFeatureEnableEXT::BEST_PRACTICES,
@@ -33,12 +29,7 @@
 
 const TARGET_API_VERSION: u32 = vk::API_VERSION_1_3;
 
-<<<<<<< HEAD
-// somewhat arbitrary
-const APPLICATION_NAME: &'static CStr = cstr!("Mandelbrot");
-=======
-static APPLICATION_NAME: &CStr = c"Image clear";
->>>>>>> 3397f1bb
+static APPLICATION_NAME: &CStr = c"Mandelbrot";
 const APPLICATION_VERSION: u32 = vk::make_api_version(0, 1, 0, 0);
 
 static REQUIRED_DEVICE_EXTENSIONS: [&CStr; 0] = [];
