--- conflicted
+++ resolved
@@ -1,20 +1,14 @@
-<<<<<<< HEAD
 #![feature(offset_of)]
 
 mod command_pools;
 mod descriptor_sets;
-=======
->>>>>>> 8613bf6d
 mod device;
 mod entry;
 mod image;
 mod instance;
-<<<<<<< HEAD
 mod pipeline;
 mod pipeline_cache;
 mod shaders;
-=======
->>>>>>> 8613bf6d
 mod utility;
 
 // validation layers module will only exist if validation layers are enabled
@@ -22,7 +16,6 @@
 mod validation_layers;
 
 use ash::vk;
-<<<<<<< HEAD
 use command_pools::{ComputeCommandBufferPool, TransferCommandBufferPool};
 use device::PhysicalDevice;
 use image::Image;
@@ -36,12 +29,6 @@
 use crate::{descriptor_sets::DescriptorSets, pipeline::ComputePipeline};
 
 // array of validation layers that should be loaded
-=======
-use std::ffi::CStr;
-
-use crate::device::{create_logical_device, PhysicalDevice};
-
->>>>>>> 8613bf6d
 // validation layers names should be valid cstrings (not contain null bytes nor invalid characters)
 #[cfg(feature = "vl")]
 pub const VALIDATION_LAYERS: [&'static CStr; 1] = [cstr!("VK_LAYER_KHRONOS_validation")];
@@ -51,21 +38,10 @@
   vk::ValidationFeatureEnableEXT::SYNCHRONIZATION_VALIDATION,
 ];
 
-<<<<<<< HEAD
 pub const TARGET_API_VERSION: u32 = vk::API_VERSION_1_3;
 
 // somewhat arbitrary
 pub const APPLICATION_NAME: &'static CStr = cstr!("Mandelbrot");
-=======
-// Vulkan API version required to run the program
-// You may have to use an older API version if you want to support devices that do not yet support
-// the recent versions. You can see in the documentation what is the minimum supported version
-// for each extension, feature or API call.
-pub const TARGET_API_VERSION: u32 = vk::API_VERSION_1_3;
-
-// somewhat arbitrary
-pub const APPLICATION_NAME: &'static CStr = cstr!("Vulkan Device Creation");
->>>>>>> 8613bf6d
 pub const APPLICATION_VERSION: u32 = vk::make_api_version(0, 1, 0, 0);
 
 pub const REQUIRED_DEVICE_EXTENSIONS: [&'static CStr; 0] = [];
@@ -158,7 +134,6 @@
   #[cfg(not(feature = "vl"))]
   let instance = instance::create_instance(&entry).expect("Failed to create an instance");
 
-<<<<<<< HEAD
   let physical_device = unsafe { PhysicalDevice::select(&instance) };
 
   let (device, queues) = device::create_logical_device(&instance, &physical_device);
@@ -264,17 +239,6 @@
     signal_semaphore_count: 0,
     p_signal_semaphores: ptr::null(),
   };
-=======
-  let physical_device = match unsafe { PhysicalDevice::select(&instance) } {
-    Ok(device_opt) => match device_opt {
-      Some(device) => device,
-      None => panic!("No suitable device found"),
-    },
-    Err(err) => panic!("Failed to query physical devices: {:?}", err),
-  };
-
-  let (logical_device, _queues) = create_logical_device(&instance, &physical_device).expect("Failed to create an logical device");
->>>>>>> 8613bf6d
 
   let finished = create_fence(&device);
 
@@ -297,19 +261,14 @@
   host_image.save_to_file(&device, &physical_device, IMAGE_SAVE_PATH);
   println!("Done!");
 
-<<<<<<< HEAD
   // Cleanup
   log::info!("Destroying and releasing resources");
-=======
-  log::debug!("Destroying objects");
->>>>>>> 8613bf6d
   unsafe {
     // wait until all operations have finished and the device is safe to destroy
     device
       .device_wait_idle()
       .expect("Failed to wait for the device to become idle");
 
-<<<<<<< HEAD
     device.destroy_fence(finished, None);
     device.destroy_semaphore(image_clear_finished, None);
 
@@ -327,19 +286,11 @@
     device.destroy_sampler(sampler, None);
 
     device.destroy_device(None);
-=======
-    // destroying a logical device also implicitly destroys all associated queues
-    logical_device.destroy_device(None);
->>>>>>> 8613bf6d
 
     #[cfg(feature = "vl")]
     {
       debug_utils.destroy_self();
     }
-<<<<<<< HEAD
-
-=======
->>>>>>> 8613bf6d
     instance.destroy_instance(None);
   }
 }