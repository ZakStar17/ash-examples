<<<<<<< HEAD
use std::ffi::CStr;

#[cfg(feature = "vulkan_vl")]
use validation_layers::{get_validation_layers, DebugUtils};

use crate::{logical_device::create_logical_device, physical_device::select_physical_device};

=======
mod entry;
>>>>>>> c14907e1
mod instance;
mod logical_device;
mod physical_device;
mod utility;

// validation layers module will only exist if validation layers are enabled
#[cfg(feature = "vl")]
mod validation_layers;

use ash::vk;
use std::ffi::CStr;

use crate::physical_device::select_physical_device;

<<<<<<< HEAD
=======
// simple macro to transmute literals to static CStr
>>>>>>> c14907e1
macro_rules! cstr {
  ( $s:literal ) => {{
    unsafe { std::mem::transmute::<_, &CStr>(concat!($s, "\0")) }
  }};
<<<<<<< HEAD
}

pub const DEVICE_EXTENSIONS: [&'static str; 0] = [];

// array of validation layers that should be loaded
// validation layers names should be valid cstrings (not contain null bytes nor invalid characters)
pub const VALIDATION_LAYERS: [&'static CStr; 1] = [cstr!("VK_LAYER_KHRONOS_validation")];

#[allow(unreachable_code)]
unsafe fn get_entry() -> ash::Entry {
  #[cfg(feature = "link_vulkan")]
  return ash::Entry::linked();
  #[cfg(feature = "load_vulkan")]
  return match ash::Entry::load() {
    Ok(entry) => entry,
    Err(err) => match err {
      ash::LoadingError::MissingEntryPoint(missing_entry_error) => {
        panic!(
          "Missing entry point when loading Vulkan library: {}",
          missing_entry_error
        )
      }
      ash::LoadingError::LibraryLoadFailure(load_error) => {
        panic!("Failed to load Vulkan Library: {:?}", load_error)
      }
    },
  };
  panic!(
    "No compile feature was included for accessing the Vulkan library.\n\
    Choose between \"load_vulkan\" to load the Vulkan library \
    at runtime or \"link_vulkan\" to link it at compile time."
  );
=======
>>>>>>> c14907e1
}

// array of validation layers that should be loaded
// validation layers names should be valid cstrings (not contain null bytes nor invalid characters)
#[cfg(feature = "vl")]
pub const VALIDATION_LAYERS: [&'static CStr; 1] = [cstr!("VK_LAYER_KHRONOS_validation")];
#[cfg(feature = "vl")]
pub const ADDITIONAL_VALIDATION_FEATURES: [vk::ValidationFeatureEnableEXT; 2] = [
  vk::ValidationFeatureEnableEXT::BEST_PRACTICES,
  vk::ValidationFeatureEnableEXT::SYNCHRONIZATION_VALIDATION,
];

// Vulkan API version required to run the program
// In your case you may request a optimal version of the API in order to use specific features
// but fallback to an older version if the target is not supported by the driver or any physical
// device
pub const TARGET_API_VERSION: u32 = vk::API_VERSION_1_3;

// somewhat arbitrary
pub const APPLICATION_NAME: &'static CStr = cstr!("Vulkan Instance creation");
pub const APPLICATION_VERSION: u32 = vk::make_api_version(0, 1, 0, 0);

<<<<<<< HEAD
  #[cfg(feature = "vulkan_vl")]
  let (_validation_layers, vl_pointers) = {
    let validation_layers = get_validation_layers(&entry);
    // valid for as long as "validation_layers"
    let vl_pointers: Vec<*const std::ffi::c_char> =
      validation_layers.iter().map(|name| name.as_ptr()).collect();
    (validation_layers, vl_pointers)
  };

  #[cfg(feature = "vulkan_vl")]
  let (instance, mut debug_utils) = {
    let debug_create_info = DebugUtils::get_debug_messenger_create_info();
    let instance = instance::create_instance(&entry, &vl_pointers, &debug_create_info);
    let debug_utils = DebugUtils::setup(&entry, &instance, debug_create_info);

    (instance, debug_utils)
  };
  #[cfg(not(feature = "vulkan_vl"))]
  let instance = instance::create_instance(&entry);

  let device_extensions: Vec<String> = DEVICE_EXTENSIONS.iter().map(|x| x.to_string()).collect();
  let (physical_device, queue_family_indices) =
    unsafe { select_physical_device(&instance, &device_extensions) };

  #[cfg(feature = "vulkan_vl")]
  let (logical_device, queues) = create_logical_device(
    &instance,
    &physical_device,
    &device_extensions,
    &queue_family_indices,
    &vl_pointers,
  );
  #[cfg(not(feature = "vulkan_vl"))]
  let (logical_device, queues) = create_logical_device(
    &instance,
    &physical_device,
    &device_extensions,
    &queue_family_indices,
  );
=======
pub const REQUIRED_DEVICE_EXTENSIONS: [&'static CStr; 0] = [];

fn main() {
  env_logger::init();

  let entry: ash::Entry = unsafe { entry::get_entry() };

  #[cfg(feature = "vl")]
  let (instance, mut debug_utils) = instance::create_instance(&entry);
  #[cfg(not(feature = "vl"))]
  let instance = instance::create_instance(&entry);

  let (_physical_device, _queue_family_indices) = unsafe { select_physical_device(&instance) };
>>>>>>> c14907e1

  println!("Successfully created the logical device!");

  // Cleanup
  unsafe {
<<<<<<< HEAD
    // wait until all operations have finished and the device is safe to destroy
    logical_device
      .device_wait_idle()
      .expect("Failed to wait for the device to become idle");

    // destroying a logical device also implicitly destroys all associated queues
    log::debug!("Destroying logical device");
    logical_device.destroy_device(None);

    #[cfg(feature = "vulkan_vl")]
=======
    #[cfg(feature = "vl")]
>>>>>>> c14907e1
    {
      log::debug!("Destroying debug utils messenger");
      debug_utils.destroy_self();
    }

    log::debug!("Destroying instance");
    instance.destroy_instance(None);
  }
}<|MERGE_RESOLUTION|>--- conflicted
+++ resolved
@@ -1,16 +1,5 @@
-<<<<<<< HEAD
-use std::ffi::CStr;
-
-#[cfg(feature = "vulkan_vl")]
-use validation_layers::{get_validation_layers, DebugUtils};
-
-use crate::{logical_device::create_logical_device, physical_device::select_physical_device};
-
-=======
 mod entry;
->>>>>>> c14907e1
 mod instance;
-mod logical_device;
 mod physical_device;
 mod utility;
 
@@ -23,49 +12,11 @@
 
 use crate::physical_device::select_physical_device;
 
-<<<<<<< HEAD
-=======
 // simple macro to transmute literals to static CStr
->>>>>>> c14907e1
 macro_rules! cstr {
   ( $s:literal ) => {{
     unsafe { std::mem::transmute::<_, &CStr>(concat!($s, "\0")) }
   }};
-<<<<<<< HEAD
-}
-
-pub const DEVICE_EXTENSIONS: [&'static str; 0] = [];
-
-// array of validation layers that should be loaded
-// validation layers names should be valid cstrings (not contain null bytes nor invalid characters)
-pub const VALIDATION_LAYERS: [&'static CStr; 1] = [cstr!("VK_LAYER_KHRONOS_validation")];
-
-#[allow(unreachable_code)]
-unsafe fn get_entry() -> ash::Entry {
-  #[cfg(feature = "link_vulkan")]
-  return ash::Entry::linked();
-  #[cfg(feature = "load_vulkan")]
-  return match ash::Entry::load() {
-    Ok(entry) => entry,
-    Err(err) => match err {
-      ash::LoadingError::MissingEntryPoint(missing_entry_error) => {
-        panic!(
-          "Missing entry point when loading Vulkan library: {}",
-          missing_entry_error
-        )
-      }
-      ash::LoadingError::LibraryLoadFailure(load_error) => {
-        panic!("Failed to load Vulkan Library: {:?}", load_error)
-      }
-    },
-  };
-  panic!(
-    "No compile feature was included for accessing the Vulkan library.\n\
-    Choose between \"load_vulkan\" to load the Vulkan library \
-    at runtime or \"link_vulkan\" to link it at compile time."
-  );
-=======
->>>>>>> c14907e1
 }
 
 // array of validation layers that should be loaded
@@ -88,30 +39,19 @@
 pub const APPLICATION_NAME: &'static CStr = cstr!("Vulkan Instance creation");
 pub const APPLICATION_VERSION: u32 = vk::make_api_version(0, 1, 0, 0);
 
-<<<<<<< HEAD
-  #[cfg(feature = "vulkan_vl")]
-  let (_validation_layers, vl_pointers) = {
-    let validation_layers = get_validation_layers(&entry);
-    // valid for as long as "validation_layers"
-    let vl_pointers: Vec<*const std::ffi::c_char> =
-      validation_layers.iter().map(|name| name.as_ptr()).collect();
-    (validation_layers, vl_pointers)
-  };
+pub const REQUIRED_DEVICE_EXTENSIONS: [&'static CStr; 0] = [];
 
-  #[cfg(feature = "vulkan_vl")]
-  let (instance, mut debug_utils) = {
-    let debug_create_info = DebugUtils::get_debug_messenger_create_info();
-    let instance = instance::create_instance(&entry, &vl_pointers, &debug_create_info);
-    let debug_utils = DebugUtils::setup(&entry, &instance, debug_create_info);
+fn main() {
+  env_logger::init();
 
-    (instance, debug_utils)
-  };
-  #[cfg(not(feature = "vulkan_vl"))]
+  let entry: ash::Entry = unsafe { entry::get_entry() };
+
+  #[cfg(feature = "vl")]
+  let (instance, mut debug_utils) = instance::create_instance(&entry);
+  #[cfg(not(feature = "vl"))]
   let instance = instance::create_instance(&entry);
 
-  let device_extensions: Vec<String> = DEVICE_EXTENSIONS.iter().map(|x| x.to_string()).collect();
-  let (physical_device, queue_family_indices) =
-    unsafe { select_physical_device(&instance, &device_extensions) };
+  let (_physical_device, _queue_family_indices) = unsafe { select_physical_device(&instance) };
 
   #[cfg(feature = "vulkan_vl")]
   let (logical_device, queues) = create_logical_device(
@@ -128,27 +68,11 @@
     &device_extensions,
     &queue_family_indices,
   );
-=======
-pub const REQUIRED_DEVICE_EXTENSIONS: [&'static CStr; 0] = [];
-
-fn main() {
-  env_logger::init();
-
-  let entry: ash::Entry = unsafe { entry::get_entry() };
-
-  #[cfg(feature = "vl")]
-  let (instance, mut debug_utils) = instance::create_instance(&entry);
-  #[cfg(not(feature = "vl"))]
-  let instance = instance::create_instance(&entry);
-
-  let (_physical_device, _queue_family_indices) = unsafe { select_physical_device(&instance) };
->>>>>>> c14907e1
 
   println!("Successfully created the logical device!");
 
   // Cleanup
   unsafe {
-<<<<<<< HEAD
     // wait until all operations have finished and the device is safe to destroy
     logical_device
       .device_wait_idle()
@@ -158,10 +82,7 @@
     log::debug!("Destroying logical device");
     logical_device.destroy_device(None);
 
-    #[cfg(feature = "vulkan_vl")]
-=======
     #[cfg(feature = "vl")]
->>>>>>> c14907e1
     {
       log::debug!("Destroying debug utils messenger");
       debug_utils.destroy_self();
