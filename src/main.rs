#[allow(clippy::too_many_arguments)]
// mod allocator;
mod allocator;
mod command_pools;
mod create_objs;
mod device;
mod device_destroyable;
mod entry;
mod errors;
mod instance;
mod renderer;
mod utility;

// validation layers module will only exist if validation layers are enabled
#[cfg(feature = "vl")]
mod validation_layers;

use ash::vk;
use device::{DeviceCreationError, DeviceSelectionError};
use instance::InstanceCreationError;
use std::ffi::CStr;
#[cfg(feature = "vl")]
use validation_layers::DebugUtilsMarker;

use crate::renderer::Renderer;

// validation layers names should be valid cstrings (not contain null bytes nor invalid characters)
#[cfg(feature = "vl")]
const VALIDATION_LAYERS: [&CStr; 1] = [c"VK_LAYER_KHRONOS_validation"];
#[cfg(feature = "vl")]
const ADDITIONAL_VALIDATION_FEATURES: [vk::ValidationFeatureEnableEXT; 2] = [
  vk::ValidationFeatureEnableEXT::BEST_PRACTICES,
  vk::ValidationFeatureEnableEXT::SYNCHRONIZATION_VALIDATION,
];

const TARGET_API_VERSION: u32 = vk::API_VERSION_1_3;

static APPLICATION_NAME: &CStr = c"Image clear";
const APPLICATION_VERSION: u32 = vk::make_api_version(0, 1, 0, 0);

<<<<<<< HEAD
const IMAGE_WIDTH: u32 = 1920;
const IMAGE_HEIGHT: u32 = 1080;
=======
#[derive(Debug, thiserror::Error)]
pub enum ApplicationError {
  #[error("Failed to create a instance\n    {0}")]
  InstanceCreationFailed(#[from] InstanceCreationError),
  #[error("An error occurred during device selection:\n    {0}")]
  DeviceSelectionError(#[from] DeviceSelectionError),
  #[error("No suitable physical devices found")]
  NoSuitableDevices,
  #[error("Failed to create a logical device:\n    {0}")]
  DeviceCreationFailed(#[from] DeviceCreationError),
}

fn run_app() -> Result<(), ApplicationError> {
  // initialize env_logger with debug if validation layers are enabled, warn otherwise
  #[cfg(feature = "vl")]
  env_logger::Builder::from_env(env_logger::Env::default().default_filter_or("debug")).init();
  #[cfg(not(feature = "vl"))]
  env_logger::Builder::from_env(env_logger::Env::default().default_filter_or("warn")).init();
>>>>>>> 1e397ddb

const IMAGE_FORMAT: vk::Format = vk::Format::R8G8B8A8_UNORM;
const IMAGE_FORMAT_SIZE: u64 = 4;
const IMAGE_MINIMAL_SIZE: u64 = IMAGE_WIDTH as u64 * IMAGE_HEIGHT as u64 * IMAGE_FORMAT_SIZE;

<<<<<<< HEAD
const IMAGE_SAVE_TYPE: image::ColorType = image::ColorType::Rgba8; // should be equivalent
                                                                   // valid color values depend on IMAGE_FORMAT
const IMAGE_COLOR: vk::ClearColorValue = vk::ClearColorValue {
  float32: [134.0 / 255.0, 206.0 / 255.0, 203.0 / 255.0, 1.0], // rgba(134, 206, 203, 255)
};

const IMAGE_SAVE_PATH: &str = "image.png";

fn initialize_and_run() -> Result<(), String> {
  let mut renderer = Renderer::initialize(IMAGE_WIDTH, IMAGE_HEIGHT, IMAGE_MINIMAL_SIZE)
    .map_err(|err| format!("Failed to initialize: {}", err))?;
  unsafe { renderer.record_work() }.map_err(|err| format!("Failed to record work: {}", err))?;
=======
  #[cfg(feature = "vl")]
  let (instance, mut debug_utils) = instance::create_instance(&entry)?;
  #[cfg(not(feature = "vl"))]
  let instance = instance::create_instance(&entry)?;

  let physical_device = match unsafe { PhysicalDevice::select(&instance)? } {
    Some(device) => device,
    None => {
      return Err(ApplicationError::NoSuitableDevices);
    }
  };

  let (logical_device, queues) = Device::create(&instance, &physical_device)?;

  #[cfg(feature = "vl")]
  let debug_marker = DebugUtilsMarker::new(&instance, &logical_device);
  #[cfg(feature = "vl")]
  unsafe {
    debug_marker.set_queue_labels(queues);
  }
>>>>>>> 1e397ddb

  println!("Submitting work...");
  renderer
    .submit_and_wait()
    .map_err(|err| format!("Failed to submit work: {}", err))?;
  println!("GPU finished!");

  println!("Saving file...");
  let data = unsafe {
    renderer
      .get_resulting_data()
      .map_err(|err| format!("Failed to get resulting data: {}", err))?
  };
  image::save_buffer(
    IMAGE_SAVE_PATH,
    data,
    IMAGE_WIDTH,
    IMAGE_HEIGHT,
    IMAGE_SAVE_TYPE,
  )
  .map_err(|err| format!("Failed to save image: {}", err))?;

  Ok(())
}

fn main() {
  env_logger::init();

  if let Err(s) = initialize_and_run() {
    eprintln!(
      "{}\nRun with RUST_LOG=error or RUST_LOG=warn to see possible causes.",
      s
    );
    std::process::exit(1);
  }

<<<<<<< HEAD
  println!("Done!");
=======
  Ok(())
}

fn main() {
  if let Err(err) = run_app() {
    eprintln!("Instance creation failed:\n    {}", err);
    std::process::exit(1);
  }
>>>>>>> 1e397ddb
}<|MERGE_RESOLUTION|>--- conflicted
+++ resolved
@@ -38,35 +38,13 @@
 static APPLICATION_NAME: &CStr = c"Image clear";
 const APPLICATION_VERSION: u32 = vk::make_api_version(0, 1, 0, 0);
 
-<<<<<<< HEAD
 const IMAGE_WIDTH: u32 = 1920;
 const IMAGE_HEIGHT: u32 = 1080;
-=======
-#[derive(Debug, thiserror::Error)]
-pub enum ApplicationError {
-  #[error("Failed to create a instance\n    {0}")]
-  InstanceCreationFailed(#[from] InstanceCreationError),
-  #[error("An error occurred during device selection:\n    {0}")]
-  DeviceSelectionError(#[from] DeviceSelectionError),
-  #[error("No suitable physical devices found")]
-  NoSuitableDevices,
-  #[error("Failed to create a logical device:\n    {0}")]
-  DeviceCreationFailed(#[from] DeviceCreationError),
-}
-
-fn run_app() -> Result<(), ApplicationError> {
-  // initialize env_logger with debug if validation layers are enabled, warn otherwise
-  #[cfg(feature = "vl")]
-  env_logger::Builder::from_env(env_logger::Env::default().default_filter_or("debug")).init();
-  #[cfg(not(feature = "vl"))]
-  env_logger::Builder::from_env(env_logger::Env::default().default_filter_or("warn")).init();
->>>>>>> 1e397ddb
 
 const IMAGE_FORMAT: vk::Format = vk::Format::R8G8B8A8_UNORM;
 const IMAGE_FORMAT_SIZE: u64 = 4;
 const IMAGE_MINIMAL_SIZE: u64 = IMAGE_WIDTH as u64 * IMAGE_HEIGHT as u64 * IMAGE_FORMAT_SIZE;
 
-<<<<<<< HEAD
 const IMAGE_SAVE_TYPE: image::ColorType = image::ColorType::Rgba8; // should be equivalent
                                                                    // valid color values depend on IMAGE_FORMAT
 const IMAGE_COLOR: vk::ClearColorValue = vk::ClearColorValue {
@@ -75,32 +53,16 @@
 
 const IMAGE_SAVE_PATH: &str = "image.png";
 
-fn initialize_and_run() -> Result<(), String> {
+fn run_app() -> Result<(), String> {
+  // initialize env_logger with debug if validation layers are enabled, warn otherwise
+  #[cfg(feature = "vl")]
+  env_logger::Builder::from_env(env_logger::Env::default().default_filter_or("debug")).init();
+  #[cfg(not(feature = "vl"))]
+  env_logger::Builder::from_env(env_logger::Env::default().default_filter_or("warn")).init();
+
   let mut renderer = Renderer::initialize(IMAGE_WIDTH, IMAGE_HEIGHT, IMAGE_MINIMAL_SIZE)
     .map_err(|err| format!("Failed to initialize: {}", err))?;
   unsafe { renderer.record_work() }.map_err(|err| format!("Failed to record work: {}", err))?;
-=======
-  #[cfg(feature = "vl")]
-  let (instance, mut debug_utils) = instance::create_instance(&entry)?;
-  #[cfg(not(feature = "vl"))]
-  let instance = instance::create_instance(&entry)?;
-
-  let physical_device = match unsafe { PhysicalDevice::select(&instance)? } {
-    Some(device) => device,
-    None => {
-      return Err(ApplicationError::NoSuitableDevices);
-    }
-  };
-
-  let (logical_device, queues) = Device::create(&instance, &physical_device)?;
-
-  #[cfg(feature = "vl")]
-  let debug_marker = DebugUtilsMarker::new(&instance, &logical_device);
-  #[cfg(feature = "vl")]
-  unsafe {
-    debug_marker.set_queue_labels(queues);
-  }
->>>>>>> 1e397ddb
 
   println!("Submitting work...");
   renderer
@@ -127,26 +89,8 @@
 }
 
 fn main() {
-  env_logger::init();
-
-  if let Err(s) = initialize_and_run() {
-    eprintln!(
-      "{}\nRun with RUST_LOG=error or RUST_LOG=warn to see possible causes.",
-      s
-    );
+  if let Err(err) = run_app() {
+    eprintln!("{}", err);
     std::process::exit(1);
   }
-
-<<<<<<< HEAD
-  println!("Done!");
-=======
-  Ok(())
-}
-
-fn main() {
-  if let Err(err) = run_app() {
-    eprintln!("Instance creation failed:\n    {}", err);
-    std::process::exit(1);
-  }
->>>>>>> 1e397ddb
 }