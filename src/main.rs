mod device;
mod entry;
mod errors;
mod instance;
mod utility;

// validation layers module will only exist if validation layers are enabled
#[cfg(feature = "vl")]
mod validation_layers;

use ash::vk;
use std::ffi::CStr;

use crate::device::{create_logical_device, PhysicalDevice};

// validation layers names should be valid cstrings (not contain null bytes nor invalid characters)
#[cfg(feature = "vl")]
const VALIDATION_LAYERS: [&CStr; 1] = [c"VK_LAYER_KHRONOS_validation"];
#[cfg(feature = "vl")]
const ADDITIONAL_VALIDATION_FEATURES: [vk::ValidationFeatureEnableEXT; 2] = [
  vk::ValidationFeatureEnableEXT::BEST_PRACTICES,
  vk::ValidationFeatureEnableEXT::SYNCHRONIZATION_VALIDATION,
];

// Vulkan API version required to run the program
// You may have to use an older API version if you want to support devices that do not yet support
// the recent versions. You can see in the documentation what is the minimum supported version
// for each extension, feature or API call.
const TARGET_API_VERSION: u32 = vk::API_VERSION_1_3;

// somewhat arbitrary
<<<<<<< HEAD
pub const APPLICATION_NAME: &'static CStr = cstr!("Vulkan Device Creation");
pub const APPLICATION_VERSION: u32 = vk::make_api_version(0, 1, 0, 0);

pub const REQUIRED_DEVICE_EXTENSIONS: [&'static CStr; 0] = [];
=======
static APPLICATION_NAME: &CStr = c"Vulkan Instance Creation";
const APPLICATION_VERSION: u32 = vk::make_api_version(0, 1, 0, 0);
>>>>>>> 685f59b2

fn main() {
  env_logger::init();

  let entry: ash::Entry = unsafe { entry::get_entry() };

  #[cfg(feature = "vl")]
  let (instance, mut debug_utils) =
    instance::create_instance(&entry).expect("Failed to create an instance");
  #[cfg(not(feature = "vl"))]
  let instance = instance::create_instance(&entry).expect("Failed to create an instance");

  let physical_device = match unsafe { PhysicalDevice::select(&instance) } {
    Ok(device_opt) => match device_opt {
      Some(device) => device,
      None => panic!("No suitable device found"),
    },
    Err(err) => panic!("Failed to query physical devices: {:?}", err),
  };

  let (logical_device, _queues) =
    create_logical_device(&instance, &physical_device).expect("Failed to create an logical device");

  println!("Successfully created the logical device!");

  log::debug!("Destroying objects");
  unsafe {
    // wait until all operations have finished and the device is safe to destroy
    logical_device
      .device_wait_idle()
      .expect("Failed to wait for the device to become idle");

    // destroying a logical device also implicitly destroys all associated queues
    logical_device.destroy_device(None);

    #[cfg(feature = "vl")]
    {
      debug_utils.destroy_self();
    }
    instance.destroy_instance(None);
  }
}<|MERGE_RESOLUTION|>--- conflicted
+++ resolved
@@ -29,15 +29,10 @@
 const TARGET_API_VERSION: u32 = vk::API_VERSION_1_3;
 
 // somewhat arbitrary
-<<<<<<< HEAD
 pub const APPLICATION_NAME: &'static CStr = cstr!("Vulkan Device Creation");
 pub const APPLICATION_VERSION: u32 = vk::make_api_version(0, 1, 0, 0);
 
 pub const REQUIRED_DEVICE_EXTENSIONS: [&'static CStr; 0] = [];
-=======
-static APPLICATION_NAME: &CStr = c"Vulkan Instance Creation";
-const APPLICATION_VERSION: u32 = vk::make_api_version(0, 1, 0, 0);
->>>>>>> 685f59b2
 
 fn main() {
   env_logger::init();
