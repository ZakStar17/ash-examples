--- conflicted
+++ resolved
@@ -10,18 +10,8 @@
 use ash::vk;
 use std::ffi::CStr;
 
-<<<<<<< HEAD
 use crate::device::{create_logical_device, PhysicalDevice};
 
-// transmute literals to static CStr
-macro_rules! cstr {
-  ( $s:literal ) => {{
-    unsafe { std::mem::transmute::<_, &CStr>(concat!($s, "\0")) }
-  }};
-}
-
-=======
->>>>>>> 533d827c
 // array of validation layers that should be loaded
 // validation layers names should be valid cstrings (not contain null bytes nor invalid characters)
 #[cfg(feature = "vl")]
@@ -38,11 +28,7 @@
 pub const TARGET_API_VERSION: u32 = vk::API_VERSION_1_3;
 
 // somewhat arbitrary
-<<<<<<< HEAD
 pub const APPLICATION_NAME: &'static CStr = cstr!("Vulkan Device Creation");
-=======
-pub const APPLICATION_NAME: &'static CStr = cstr!("Vulkan Instance Creation");
->>>>>>> 533d827c
 pub const APPLICATION_VERSION: u32 = vk::make_api_version(0, 1, 0, 0);
 
 pub const REQUIRED_DEVICE_EXTENSIONS: [&'static CStr; 0] = [];
