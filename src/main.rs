mod allocator;
mod command_pools;
mod create_objs;
mod device;
mod device_destroyable;
mod entry;
mod errors;
mod instance;
mod renderer;
mod utility;

// validation layers module will only exist if validation layers are enabled
#[cfg(feature = "vl")]
mod validation_layers;

use ash::vk;
use std::ffi::CStr;

use crate::renderer::Renderer;

// validation layers names should be valid cstrings (not contain null bytes nor invalid characters)
#[cfg(feature = "vl")]
const VALIDATION_LAYERS: [&CStr; 1] = [c"VK_LAYER_KHRONOS_validation"];
#[cfg(feature = "vl")]
const ADDITIONAL_VALIDATION_FEATURES: [vk::ValidationFeatureEnableEXT; 2] = [
  vk::ValidationFeatureEnableEXT::BEST_PRACTICES,
  vk::ValidationFeatureEnableEXT::SYNCHRONIZATION_VALIDATION,
];

const TARGET_API_VERSION: u32 = vk::API_VERSION_1_3;

static APPLICATION_NAME: &CStr = c"Image clear";
const APPLICATION_VERSION: u32 = vk::make_api_version(0, 1, 0, 0);

static REQUIRED_DEVICE_EXTENSIONS: [&CStr; 0] = [];

const IMAGE_WIDTH: u32 = 1920;
const IMAGE_HEIGHT: u32 = 1080;

const IMAGE_FORMAT: vk::Format = vk::Format::R8G8B8A8_UNORM;
const IMAGE_FORMAT_SIZE: u64 = 4;
const IMAGE_MINIMAL_SIZE: u64 = IMAGE_WIDTH as u64 * IMAGE_HEIGHT as u64 * IMAGE_FORMAT_SIZE;

<<<<<<< HEAD
const IMAGE_SAVE_TYPE: image::ColorType = image::ColorType::Rgba8; // should be equivalent
                                                                   // valid color values depend on IMAGE_FORMAT
const IMAGE_COLOR: vk::ClearColorValue = vk::ClearColorValue {
  float32: [134.0 / 255.0, 206.0 / 255.0, 203.0 / 255.0, 1.0], // rgba(134, 206, 203, 255)
};

const IMAGE_SAVE_PATH: &str = "image.png";

fn main() {
  env_logger::init();
=======
  let on_instance_fail = |err| {
    log::error!("Failed to create an instance: {}", err);
    std::process::exit(1);
  };
  #[cfg(feature = "vl")]
  let (instance, mut debug_utils) = match instance::create_instance(&entry) {
    Ok(v) => v,
    Err(err) => on_instance_fail(err),
  };
  #[cfg(not(feature = "vl"))]
  let instance = match instance::create_instance(&entry) {
    Ok(v) => v,
    Err(err) => on_instance_fail(err),
  };

  let physical_device = match unsafe { PhysicalDevice::select(&instance) } {
    Ok(device_opt) => match device_opt {
      Some(device) => device,
      None => {
        log::error!("No suitable device found");
        std::process::exit(1);
      }
    },
    Err(err) => {
      log::error!("Failed to query physical devices: {:?}", err);
      std::process::exit(1);
    }
  };

  let (logical_device, _queues) = match create_logical_device(&instance, &physical_device) {
    Ok(v) => v,
    Err(err) => {
      log::error!("Failed to create an logical device: {}", err);
      std::process::exit(1);
    }
  };

  println!("Successfully created the logical device!");
>>>>>>> 941b3ff9

  let mut renderer = Renderer::initialize(IMAGE_WIDTH, IMAGE_HEIGHT, IMAGE_MINIMAL_SIZE)
    .expect("Failed to initialize");
  unsafe { renderer.record_work() }.expect("Failed to record work");

  println!("Submitting work...");
  renderer.submit_and_wait().expect("Failed to submit work");
  println!("GPU finished!");

<<<<<<< HEAD
  println!("Saving file...");
  unsafe {
    renderer.get_resulting_data(|data| {
      image::save_buffer(
        IMAGE_SAVE_PATH,
        data,
        IMAGE_WIDTH,
        IMAGE_HEIGHT,
        IMAGE_SAVE_TYPE,
      )
      .expect("Failed to save image");
    })
=======
    #[cfg(feature = "vl")]
    debug_utils.destroy_self();
    instance.destroy_instance(None);
>>>>>>> 941b3ff9
  }
  .expect("Failed to get resulting data");
  println!("Done!");
}<|MERGE_RESOLUTION|>--- conflicted
+++ resolved
@@ -41,7 +41,6 @@
 const IMAGE_FORMAT_SIZE: u64 = 4;
 const IMAGE_MINIMAL_SIZE: u64 = IMAGE_WIDTH as u64 * IMAGE_HEIGHT as u64 * IMAGE_FORMAT_SIZE;
 
-<<<<<<< HEAD
 const IMAGE_SAVE_TYPE: image::ColorType = image::ColorType::Rgba8; // should be equivalent
                                                                    // valid color values depend on IMAGE_FORMAT
 const IMAGE_COLOR: vk::ClearColorValue = vk::ClearColorValue {
@@ -50,76 +49,45 @@
 
 const IMAGE_SAVE_PATH: &str = "image.png";
 
-fn main() {
-  env_logger::init();
-=======
-  let on_instance_fail = |err| {
-    log::error!("Failed to create an instance: {}", err);
-    std::process::exit(1);
-  };
-  #[cfg(feature = "vl")]
-  let (instance, mut debug_utils) = match instance::create_instance(&entry) {
-    Ok(v) => v,
-    Err(err) => on_instance_fail(err),
-  };
-  #[cfg(not(feature = "vl"))]
-  let instance = match instance::create_instance(&entry) {
-    Ok(v) => v,
-    Err(err) => on_instance_fail(err),
-  };
-
-  let physical_device = match unsafe { PhysicalDevice::select(&instance) } {
-    Ok(device_opt) => match device_opt {
-      Some(device) => device,
-      None => {
-        log::error!("No suitable device found");
-        std::process::exit(1);
-      }
-    },
-    Err(err) => {
-      log::error!("Failed to query physical devices: {:?}", err);
-      std::process::exit(1);
-    }
-  };
-
-  let (logical_device, _queues) = match create_logical_device(&instance, &physical_device) {
-    Ok(v) => v,
-    Err(err) => {
-      log::error!("Failed to create an logical device: {}", err);
-      std::process::exit(1);
-    }
-  };
-
-  println!("Successfully created the logical device!");
->>>>>>> 941b3ff9
-
+fn initialize_and_run() -> Result<(), String> {
   let mut renderer = Renderer::initialize(IMAGE_WIDTH, IMAGE_HEIGHT, IMAGE_MINIMAL_SIZE)
-    .expect("Failed to initialize");
-  unsafe { renderer.record_work() }.expect("Failed to record work");
+    .map_err(|err| format!("Failed to initialize: {}", err))?;
+  unsafe { renderer.record_work() }.map_err(|err| format!("Failed to record work: {}", err))?;
 
   println!("Submitting work...");
-  renderer.submit_and_wait().expect("Failed to submit work");
+  renderer
+    .submit_and_wait()
+    .map_err(|err| format!("Failed to submit work: {}", err))?;
   println!("GPU finished!");
 
-<<<<<<< HEAD
   println!("Saving file...");
+  let mut save_result = Ok(());
   unsafe {
     renderer.get_resulting_data(|data| {
-      image::save_buffer(
+      save_result = image::save_buffer(
         IMAGE_SAVE_PATH,
         data,
         IMAGE_WIDTH,
         IMAGE_HEIGHT,
         IMAGE_SAVE_TYPE,
-      )
-      .expect("Failed to save image");
+      );
     })
-=======
-    #[cfg(feature = "vl")]
-    debug_utils.destroy_self();
-    instance.destroy_instance(None);
->>>>>>> 941b3ff9
   }
-  .expect("Failed to get resulting data");
+  .map_err(|err| format!("Failed to get resulting data: {}", err))?;
+  if let Err(err) = save_result {
+    return Err(format!("Failed to save image: {}", err));
+  }
+
+  Ok(())
+}
+
+fn main() {
+  env_logger::init();
+
+  if let Err(s) = initialize_and_run() {
+    log::error!("{}", s);
+    std::process::exit(1);
+  }
+
   println!("Done!");
 }