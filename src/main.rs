#![feature(vec_into_raw_parts)]
#[allow(clippy::too_many_arguments)]
mod allocator;
mod command_pools;
mod create_objs;
mod device_destroyable;
mod errors;
mod gpu_data;
mod initialization;
mod pipelines;
mod render_pass;
mod renderer;
<<<<<<< HEAD
mod shaders;
=======
#[allow(dead_code)]
>>>>>>> 8d872177
mod utility;
mod vertices;

use ash::vk;
use std::ffi::CStr;
use vertices::Vertex;

use crate::renderer::Renderer;

// validation layers names should be valid cstrings (not contain null bytes nor invalid characters)
#[cfg(feature = "vl")]
const VALIDATION_LAYERS: [&CStr; 1] = [c"VK_LAYER_KHRONOS_validation"];
#[cfg(feature = "vl")]
const ADDITIONAL_VALIDATION_FEATURES: [vk::ValidationFeatureEnableEXT; 2] = [
  vk::ValidationFeatureEnableEXT::BEST_PRACTICES,
  vk::ValidationFeatureEnableEXT::SYNCHRONIZATION_VALIDATION,
];

const TARGET_API_VERSION: u32 = vk::API_VERSION_1_3;

static APPLICATION_NAME: &CStr = c"Triangle image";
const APPLICATION_VERSION: u32 = vk::make_api_version(0, 1, 0, 0);

const IMAGE_WIDTH: u32 = 1920;
const IMAGE_HEIGHT: u32 = 1080;

const IMAGE_FORMAT: vk::Format = vk::Format::R8G8B8A8_SRGB;
const IMAGE_FORMAT_SIZE: u64 = 4;
const IMAGE_MINIMAL_SIZE: u64 = IMAGE_WIDTH as u64 * IMAGE_HEIGHT as u64 * IMAGE_FORMAT_SIZE;

const IMAGE_SAVE_TYPE: image::ColorType = image::ColorType::Rgba8; // should be equivalent

const IMAGE_SAVE_PATH: &str = "image.png";

<<<<<<< HEAD
const BACKGROUND_COLOR: vk::ClearColorValue = vk::ClearColorValue {
  float32: [0.01, 0.01, 0.01, 1.0],
};
static VERTICES: [Vertex; 3] = [
  Vertex {
    pos: [0.7, 0.3],
    color: [1.0, 0.0, 0.0],
  },
  Vertex {
    pos: [-0.4, 0.9],
    color: [0.0, 1.0, 0.0],
  },
  Vertex {
    pos: [-0.9, -0.8],
    color: [0.0, 0.0, 1.0],
  },
];
static INDICES: [u16; 3] = [0, 1, 2];

fn initialize_and_run() -> Result<(), String> {
=======
fn run_app() -> Result<(), String> {
  // initialize env_logger with debug if validation layers are enabled, warn otherwise
  #[cfg(feature = "vl")]
  env_logger::Builder::from_env(env_logger::Env::default().default_filter_or("debug")).init();
  #[cfg(not(feature = "vl"))]
  env_logger::Builder::from_env(env_logger::Env::default().default_filter_or("warn")).init();

>>>>>>> 8d872177
  let mut renderer = Renderer::initialize(IMAGE_WIDTH, IMAGE_HEIGHT, IMAGE_MINIMAL_SIZE)
    .map_err(|err| format!("Failed to initialize: {}", err))?;
  unsafe { renderer.record_work() }.map_err(|err| format!("Failed to record work: {}", err))?;

  println!("Submitting work...");
  renderer
    .submit_and_wait()
    .map_err(|err| format!("Failed to submit work: {}", err))?;
  println!("GPU finished!");

  println!("Saving file...");
  let data = unsafe {
    renderer
      .get_resulting_data(IMAGE_MINIMAL_SIZE)
      .map_err(|err| format!("Failed to get resulting data: {}", err))?
  };
  image::save_buffer(
    IMAGE_SAVE_PATH,
    data,
    IMAGE_WIDTH,
    IMAGE_HEIGHT,
    IMAGE_SAVE_TYPE,
  )
  .map_err(|err| format!("Failed to save image: {}", err))?;

  Ok(())
}

fn main() {
  if let Err(err) = run_app() {
    eprintln!("{}", err);
    std::process::exit(1);
  }
}<|MERGE_RESOLUTION|>--- conflicted
+++ resolved
@@ -10,11 +10,8 @@
 mod pipelines;
 mod render_pass;
 mod renderer;
-<<<<<<< HEAD
 mod shaders;
-=======
 #[allow(dead_code)]
->>>>>>> 8d872177
 mod utility;
 mod vertices;
 
@@ -49,7 +46,6 @@
 
 const IMAGE_SAVE_PATH: &str = "image.png";
 
-<<<<<<< HEAD
 const BACKGROUND_COLOR: vk::ClearColorValue = vk::ClearColorValue {
   float32: [0.01, 0.01, 0.01, 1.0],
 };
@@ -69,8 +65,6 @@
 ];
 static INDICES: [u16; 3] = [0, 1, 2];
 
-fn initialize_and_run() -> Result<(), String> {
-=======
 fn run_app() -> Result<(), String> {
   // initialize env_logger with debug if validation layers are enabled, warn otherwise
   #[cfg(feature = "vl")]
@@ -78,7 +72,6 @@
   #[cfg(not(feature = "vl"))]
   env_logger::Builder::from_env(env_logger::Env::default().default_filter_or("warn")).init();
 
->>>>>>> 8d872177
   let mut renderer = Renderer::initialize(IMAGE_WIDTH, IMAGE_HEIGHT, IMAGE_MINIMAL_SIZE)
     .map_err(|err| format!("Failed to initialize: {}", err))?;
   unsafe { renderer.record_work() }.map_err(|err| format!("Failed to record work: {}", err))?;
@@ -104,6 +97,8 @@
   )
   .map_err(|err| format!("Failed to save image: {}", err))?;
 
+  println!("Done!");
+
   Ok(())
 }
 
