<<<<<<< HEAD
#[cfg(feature = "vulkan_vl")]
use validation_layers::{get_validation_layers, DebugUtils};

use crate::physical_device::select_physical_device;

=======
mod entry;
>>>>>>> c6b88e90
mod instance;
mod physical_device;
mod utility;

// validation layers module will only exist if validation layers are enabled
#[cfg(feature = "vl")]
mod validation_layers;

use ash::vk;
use std::ffi::CStr;

// simple macro to transmute literals to static CStr
macro_rules! cstr {
  ( $s:literal ) => {{
    unsafe { std::mem::transmute::<_, &CStr>(concat!($s, "\0")) }
  }};
}

// array of validation layers that should be loaded
// validation layers names should be valid cstrings (not contain null bytes nor invalid characters)
#[cfg(feature = "vl")]
pub const VALIDATION_LAYERS: [&'static CStr; 1] = [cstr!("VK_LAYER_KHRONOS_validation")];
#[cfg(feature = "vl")]
pub const ADDITIONAL_VALIDATION_FEATURES: [vk::ValidationFeatureEnableEXT; 2] = [
  vk::ValidationFeatureEnableEXT::BEST_PRACTICES,
  vk::ValidationFeatureEnableEXT::SYNCHRONIZATION_VALIDATION,
];

// Vulkan API version required to run the program
// In your case you may request a optimal version of the API in order to use specific features
// but fallback to an older version if the target is not supported by the driver or any physical
// device
pub const TARGET_API_VERSION: u32 = vk::API_VERSION_1_3;

// somewhat arbitrary
pub const APPLICATION_NAME: &'static CStr = cstr!("Vulkan Instance creation");
pub const APPLICATION_VERSION: u32 = vk::make_api_version(0, 1, 0, 0);

fn main() {
  env_logger::init();

  let entry: ash::Entry = unsafe { entry::get_entry() };

  #[cfg(feature = "vl")]
  let (instance, mut debug_utils) = instance::create_instance(&entry);
  #[cfg(not(feature = "vl"))]
  let instance = instance::create_instance(&entry);

  let (physical_device, queue_family_indices) = unsafe { select_physical_device(&instance, &[]) };

  println!("Successfully selected the physical device!");

  // Cleanup
  unsafe {
    #[cfg(feature = "vl")]
    {
      log::debug!("Destroying debug utils messenger");
      debug_utils.destroy_self();
    }

    log::debug!("Destroying instance");
    instance.destroy_instance(None);
  }
}<|MERGE_RESOLUTION|>--- conflicted
+++ resolved
@@ -1,12 +1,4 @@
-<<<<<<< HEAD
-#[cfg(feature = "vulkan_vl")]
-use validation_layers::{get_validation_layers, DebugUtils};
-
-use crate::physical_device::select_physical_device;
-
-=======
 mod entry;
->>>>>>> c6b88e90
 mod instance;
 mod physical_device;
 mod utility;
@@ -17,6 +9,8 @@
 
 use ash::vk;
 use std::ffi::CStr;
+
+use crate::physical_device::select_physical_device;
 
 // simple macro to transmute literals to static CStr
 macro_rules! cstr {
