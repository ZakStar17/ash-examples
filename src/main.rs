--- conflicted
+++ resolved
@@ -1,10 +1,6 @@
 mod allocator;
 mod command_pools;
-<<<<<<< HEAD
-mod constant_buffers;
-=======
 mod create_objs;
->>>>>>> 6356a5fd
 mod device;
 mod device_destroyable;
 mod entry;
@@ -14,46 +10,20 @@
 mod pipeline;
 mod pipeline_cache;
 mod render_pass;
-<<<<<<< HEAD
-mod shaders;
-mod utility;
-mod vertex;
-=======
 mod renderer;
 mod shaders;
 mod utility;
 mod vertices;
->>>>>>> 6356a5fd
 
 // validation layers module will only exist if validation layers are enabled
 #[cfg(feature = "vl")]
 mod validation_layers;
 
 use ash::vk;
-<<<<<<< HEAD
-use command_pools::TransferCommandBufferPool;
-use device::PhysicalDevice;
-use image::Image;
-use std::{
-  ffi::CStr,
-  ops::BitOr,
-  ptr::{self, addr_of},
-};
-use utility::cstr;
-use vertex::Vertex;
-
-use crate::{
-  command_pools::GraphicsCommandBufferPool,
-  constant_buffers::ConstantBuffers,
-  pipeline::GraphicsPipeline,
-  render_pass::{create_framebuffer, create_render_pass},
-};
-=======
 use std::ffi::CStr;
 use vertices::Vertex;
 
 use crate::renderer::Renderer;
->>>>>>> 6356a5fd
 
 // validation layers names should be valid cstrings (not contain null bytes nor invalid characters)
 #[cfg(feature = "vl")]
@@ -74,41 +44,13 @@
 const IMAGE_WIDTH: u32 = 1920;
 const IMAGE_HEIGHT: u32 = 1080;
 
-<<<<<<< HEAD
-// should be compatible with fragment shader output
-pub const IMAGE_FORMAT: vk::Format = vk::Format::R8G8B8A8_SRGB;
-pub const IMAGE_SAVE_TYPE: ::image::ColorType = ::image::ColorType::Rgba8; // should be equivalent
-                                                                           // valid color values depend on IMAGE_FORMAT
-const IMAGE_SAVE_PATH: &str = "image.png";
-
-pub const BACKGROUND_COLOR: vk::ClearColorValue = vk::ClearColorValue {
-  float32: [0.01, 0.01, 0.01, 1.0],
-};
-=======
 const IMAGE_FORMAT: vk::Format = vk::Format::R8G8B8A8_SRGB;
 const IMAGE_FORMAT_SIZE: u64 = 4;
 const IMAGE_MINIMAL_SIZE: u64 = IMAGE_WIDTH as u64 * IMAGE_HEIGHT as u64 * IMAGE_FORMAT_SIZE;
 
 const IMAGE_SAVE_TYPE: image::ColorType = image::ColorType::Rgba8; // should be equivalent
->>>>>>> 6356a5fd
 
-pub const VERTEX_COUNT: usize = 3;
-pub const VERTICES: [Vertex; VERTEX_COUNT] = [
-  Vertex {
-    pos: [0.7, 0.3],
-    color: [1.0, 0.0, 0.0],
-  },
-  Vertex {
-    pos: [-0.4, 0.9],
-    color: [0.0, 1.0, 0.0],
-  },
-  Vertex {
-    pos: [-0.9, -0.8],
-    color: [0.0, 0.0, 1.0],
-  },
-];
-pub const INDEX_COUNT: usize = 3;
-pub const INDICES: [u16; 3] = [0, 1, 2];
+const IMAGE_SAVE_PATH: &str = "image.png";
 
 const BACKGROUND_COLOR: vk::ClearColorValue = vk::ClearColorValue {
   float32: [0.01, 0.01, 0.01, 1.0],
@@ -132,184 +74,16 @@
 fn main() {
   env_logger::init();
 
-<<<<<<< HEAD
-  let entry: ash::Entry = unsafe { entry::get_entry() };
-
-  #[cfg(feature = "vl")]
-  let (instance, mut debug_utils) = instance::create_instance(&entry);
-  #[cfg(not(feature = "vl"))]
-  let instance = instance::create_instance(&entry);
-
-  let physical_device = unsafe { PhysicalDevice::select(&instance) };
-
-  let (device, queues) = device::create_logical_device(&instance, &physical_device);
-
-  println!("Allocating images...");
-  // GPU image with DEVICE_LOCAL flags
-  let mut local_image = Image::new(
-    &device,
-    &physical_device,
-    vk::ImageTiling::OPTIMAL,
-    vk::ImageUsageFlags::TRANSFER_SRC.bitor(vk::ImageUsageFlags::COLOR_ATTACHMENT),
-    vk::MemoryPropertyFlags::DEVICE_LOCAL,
-    vk::MemoryPropertyFlags::empty(),
-  );
-  // CPU accessible image with HOST_VISIBLE flags
-  let mut host_image = Image::new(
-    &device,
-    &physical_device,
-    vk::ImageTiling::LINEAR,
-    vk::ImageUsageFlags::TRANSFER_DST,
-    vk::MemoryPropertyFlags::HOST_VISIBLE,
-    vk::MemoryPropertyFlags::HOST_CACHED,
-  );
-
-  let render_pass = create_render_pass(&device);
-
-  let image_view = local_image.create_view(&device);
-  let extent = vk::Extent2D {
-    width: IMAGE_WIDTH,
-    height: IMAGE_HEIGHT,
-  };
-  let framebuffer = create_framebuffer(&device, render_pass, image_view, extent);
-
-  log::info!("Creating pipeline cache");
-  let (pipeline_cache, created_from_file) =
-    pipeline_cache::create_pipeline_cache(&device, &physical_device);
-  if created_from_file {
-    log::info!("Cache successfully created from an existing cache file");
-  } else {
-    log::info!("Cache initialized as empty");
-  }
-
-  log::debug!("Creating pipeline");
-  let mut pipeline = GraphicsPipeline::create(&device, pipeline_cache, render_pass);
-
-  // no more pipelines will be created, so might as well save and delete the cache
-  log::info!("Saving pipeline cache");
-  if let Err(err) = pipeline_cache::save_pipeline_cache(&device, &physical_device, pipeline_cache) {
-    log::error!("Failed to save pipeline cache: {:?}", err);
-  }
-  unsafe {
-    device.destroy_pipeline_cache(pipeline_cache, None);
-  }
-
-  let mut graphics_pool =
-    GraphicsCommandBufferPool::create(&device, &physical_device.queue_families);
-  let mut transfer_pool =
-    TransferCommandBufferPool::create(&device, &physical_device.queue_families);
-
-  let mut buffers = ConstantBuffers::new(&device, &physical_device, &queues, &mut transfer_pool);
-
-  // record command buffers
-  unsafe {
-    graphics_pool.reset(&device);
-    graphics_pool.record(
-      &device,
-      &physical_device.queue_families,
-      render_pass,
-      framebuffer,
-      &pipeline,
-      &buffers,
-      *local_image,
-    );
-
-    transfer_pool.reset(&device);
-    transfer_pool.record_copy_img_to_host(
-      &device,
-      &physical_device.queue_families,
-      *local_image,
-      *host_image,
-    );
-  }
-
-  let triangle_finished = create_semaphore(&device);
-  let triangle_submit = vk::SubmitInfo {
-    s_type: vk::StructureType::SUBMIT_INFO,
-    p_next: ptr::null(),
-    wait_semaphore_count: 0,
-    p_wait_semaphores: ptr::null(),
-    p_wait_dst_stage_mask: ptr::null(),
-    command_buffer_count: 1,
-    p_command_buffers: addr_of!(graphics_pool.triangle),
-    signal_semaphore_count: 1,
-    p_signal_semaphores: addr_of!(triangle_finished),
-  };
-  let wait_for = vk::PipelineStageFlags::TRANSFER;
-  let transfer_image_submit = vk::SubmitInfo {
-    s_type: vk::StructureType::SUBMIT_INFO,
-    p_next: ptr::null(),
-    wait_semaphore_count: 1,
-    p_wait_semaphores: addr_of!(triangle_finished),
-    p_wait_dst_stage_mask: addr_of!(wait_for),
-    command_buffer_count: 1,
-    p_command_buffers: addr_of!(transfer_pool.copy_to_host),
-    signal_semaphore_count: 0,
-    p_signal_semaphores: ptr::null(),
-  };
-
-  let finished = create_fence(&device);
-
-  println!("Submitting work...");
-  unsafe {
-    device
-      .queue_submit(queues.graphics, &[triangle_submit], vk::Fence::null())
-      .expect("Failed to submit compute");
-    device
-      .queue_submit(queues.transfer, &[transfer_image_submit], finished)
-      .expect("Failed to submit transfer");
-
-    device
-      .wait_for_fences(&[finished], true, u64::MAX)
-      .expect("Failed to wait for fences");
-  }
-=======
   let mut renderer = Renderer::initialize(IMAGE_WIDTH, IMAGE_HEIGHT, IMAGE_MINIMAL_SIZE)
     .expect("Failed to initialize");
   unsafe { renderer.record_work() }.expect("Failed to record work");
 
   println!("Submitting work...");
   renderer.submit_and_wait().expect("Failed to submit work");
->>>>>>> 6356a5fd
   println!("GPU finished!");
 
   println!("Saving file...");
   unsafe {
-<<<<<<< HEAD
-    // wait until all operations have finished and the device is safe to destroy
-    device
-      .device_wait_idle()
-      .expect("Failed to wait for the device to become idle");
-
-    device.destroy_fence(finished, None);
-    device.destroy_semaphore(triangle_finished, None);
-
-    device.destroy_framebuffer(framebuffer, None);
-    device.destroy_image_view(image_view, None);
-    device.destroy_render_pass(render_pass, None);
-
-    pipeline.destroy_self(&device);
-
-    graphics_pool.destroy_self(&device);
-    transfer_pool.destroy_self(&device);
-
-    buffers.destroy_self(&device);
-
-    local_image.destroy_self(&device);
-    host_image.destroy_self(&device);
-
-    log::debug!("Destroying device");
-    device.destroy_device(None);
-
-    #[cfg(feature = "vl")]
-    {
-      log::debug!("Destroying debug utils messenger");
-      debug_utils.destroy_self();
-    }
-
-    log::debug!("Destroying Instance");
-    instance.destroy_instance(None);
-=======
     renderer.get_resulting_data(|data| {
       image::save_buffer(
         IMAGE_SAVE_PATH,
@@ -320,7 +94,6 @@
       )
       .expect("Failed to save image");
     })
->>>>>>> 6356a5fd
   }
   .expect("Failed to get resulting data");
   println!("Done!");
