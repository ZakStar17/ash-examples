--- conflicted
+++ resolved
@@ -31,7 +31,7 @@
 
 const TARGET_API_VERSION: u32 = vk::API_VERSION_1_3;
 
-static APPLICATION_NAME: &CStr = c"Image clear";
+static APPLICATION_NAME: &CStr = c"Triangle image";
 const APPLICATION_VERSION: u32 = vk::make_api_version(0, 1, 0, 0);
 
 static REQUIRED_DEVICE_EXTENSIONS: [&CStr; 0] = [];
@@ -47,7 +47,6 @@
 
 const IMAGE_SAVE_PATH: &str = "image.png";
 
-<<<<<<< HEAD
 const BACKGROUND_COLOR: vk::ClearColorValue = vk::ClearColorValue {
   float32: [0.01, 0.01, 0.01, 1.0],
 };
@@ -67,12 +66,7 @@
 ];
 const INDICES: [u16; 3] = [0, 1, 2];
 
-fn main() {
-  env_logger::init();
-
-=======
 fn initialize_and_run() -> Result<(), String> {
->>>>>>> 4f4b7c5e
   let mut renderer = Renderer::initialize(IMAGE_WIDTH, IMAGE_HEIGHT, IMAGE_MINIMAL_SIZE)
     .map_err(|err| format!("Failed to initialize: {}", err))?;
   unsafe { renderer.record_work() }.map_err(|err| format!("Failed to record work: {}", err))?;
