use std::{cmp::min, marker::PhantomData, ptr};

use ash::vk;

#[derive(Debug)]
pub struct QueueFamily {
  pub index: u32,
  pub queue_count: u32,
}

#[derive(Debug)]
pub struct QueueFamilies {
  pub compute: QueueFamily,
  pub transfer: Option<QueueFamily>,
}

impl QueueFamilies {
  pub const FAMILY_COUNT: usize = 2;

  pub fn get_from_physical_device(
    instance: &ash::Instance,
    physical_device: vk::PhysicalDevice,
  ) -> Result<Self, ()> {
    let properties =
      unsafe { instance.get_physical_device_queue_family_properties(physical_device) };

    let mut compute = None;
    let mut transfer = None;
    for (i, family) in properties.iter().enumerate() {
      if family.queue_flags.contains(vk::QueueFlags::COMPUTE) {
        if compute.is_none() {
          compute = Some(QueueFamily {
            index: i as u32,
            queue_count: family.queue_count,
          });
        }
      } else if family.queue_flags.contains(vk::QueueFlags::TRANSFER) {
        if transfer.is_none() {
          transfer = Some(QueueFamily {
            index: i as u32,
            queue_count: family.queue_count,
          });
        }
      }
    }

    if compute.is_none() {
      return Err(());
    }

    Ok(QueueFamilies {
      compute: compute.unwrap(),
      transfer,
    })
  }

  pub fn get_compute_index(&self) -> u32 {
    self.compute.index
  }

  pub fn get_transfer_index(&self) -> u32 {
    match self.transfer.as_ref() {
      Some(family) => family.index,
      None => self.compute.index,
    }
  }
}

<<<<<<< HEAD
fn get_queue_create_info(
=======
fn queue_create_info<'a>(
>>>>>>> bebd3707
  index: u32,
  count: u32,
  priorities_ptr: *const f32,
) -> vk::DeviceQueueCreateInfo<'a> {
  vk::DeviceQueueCreateInfo {
    s_type: vk::StructureType::DEVICE_QUEUE_CREATE_INFO,
    queue_family_index: index,
    queue_count: count,
    p_queue_priorities: priorities_ptr,
    p_next: ptr::null(),
    flags: vk::DeviceQueueCreateFlags::empty(),
    _marker: PhantomData,
  }
}

#[derive(Debug)]
pub struct Queues {
  pub compute: vk::Queue,
  pub transfer: vk::Queue,
}

impl Queues {
  // mid priorities for all queues
  const QUEUE_PRIORITIES: [f32; QueueFamilies::FAMILY_COUNT] = [0.5; QueueFamilies::FAMILY_COUNT];

  pub fn get_queue_create_infos(queue_families: &QueueFamilies) -> Vec<vk::DeviceQueueCreateInfo> {
    let mut create_infos = Vec::with_capacity(QueueFamilies::FAMILY_COUNT);

    if let Some(family) = queue_families.transfer.as_ref() {
      create_infos.push(get_queue_create_info(
        family.index,
        1,
        Self::QUEUE_PRIORITIES.as_ptr(),
      ));
    }

    // add graphics queues, these substitute for missing families
    create_infos.push(get_queue_create_info(
      queue_families.get_compute_index(),
      min(
        queue_families.compute.queue_count,
        1 + if queue_families.transfer.is_none() {
          1
        } else {
          0
        },
      ),
      Self::QUEUE_PRIORITIES.as_ptr(),
    ));

    create_infos
  }

  pub unsafe fn retrieve(device: &ash::Device, queue_families: &QueueFamilies) -> Queues {
    let mut compute_i = 0;
    let mut get_next_compute_queue = || {
      let queue = device.get_device_queue(queue_families.compute.index, compute_i);
      if compute_i + 1 < queue_families.compute.queue_count {
        compute_i += 1;
      }
      queue
    };

    let compute = get_next_compute_queue();

    let transfer = match &queue_families.transfer {
      Some(family) => device.get_device_queue(family.index, 0),
      None => get_next_compute_queue(),
    };

    Queues { compute, transfer }
  }
}<|MERGE_RESOLUTION|>--- conflicted
+++ resolved
@@ -66,11 +66,7 @@
   }
 }
 
-<<<<<<< HEAD
-fn get_queue_create_info(
-=======
 fn queue_create_info<'a>(
->>>>>>> bebd3707
   index: u32,
   count: u32,
   priorities_ptr: *const f32,
