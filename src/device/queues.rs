use std::{cmp::min, ptr};

use ash::vk;

#[derive(Debug)]
pub struct QueueFamily {
  pub index: u32,
  pub queue_count: u32,
}

#[derive(Debug)]
pub struct QueueFamilies {
  pub graphics: QueueFamily,
  pub transfer: Option<QueueFamily>,
}

impl QueueFamilies {
  pub const FAMILY_COUNT: usize = 2;

  pub fn get_from_physical_device(
    instance: &ash::Instance,
    physical_device: vk::PhysicalDevice,
  ) -> Result<Self, ()> {
    let properties =
      unsafe { instance.get_physical_device_queue_family_properties(physical_device) };

    let mut graphics = None;
<<<<<<< HEAD
    let mut compute = None;
=======
>>>>>>> 6356a5fd
    let mut transfer = None;
    for (i, family) in properties.iter().enumerate() {
      if family.queue_flags.contains(vk::QueueFlags::GRAPHICS) {
        if graphics.is_none() {
          graphics = Some(QueueFamily {
<<<<<<< HEAD
            index: i as u32,
            queue_count: family.queue_count,
          });
        }
      }
      if family.queue_flags.contains(vk::QueueFlags::COMPUTE) {
        if compute.is_none() {
          compute = Some(QueueFamily {
=======
>>>>>>> 6356a5fd
            index: i as u32,
            queue_count: family.queue_count,
          });
        }
      } else if family.queue_flags.contains(vk::QueueFlags::TRANSFER) {
        if transfer.is_none() {
          transfer = Some(QueueFamily {
            index: i as u32,
            queue_count: family.queue_count,
          });
        }
      }
    }

    if graphics.is_none() {
      return Err(());
    }

<<<<<<< HEAD
    if transfer.is_none() && compute.is_some() {
      transfer = compute;
    }

    // commonly used
    let unique_indices = [graphics.as_ref(), transfer.as_ref()]
      .into_iter()
      .filter_map(|opt| opt.map(|f| f.index))
      .collect();

=======
>>>>>>> 6356a5fd
    Ok(QueueFamilies {
      graphics: graphics.unwrap(),
      transfer,
    })
  }

  pub fn get_graphics_index(&self) -> u32 {
    self.graphics.index
  }

  pub fn get_transfer_index(&self) -> u32 {
    match self.transfer.as_ref() {
      Some(family) => family.index,
      None => self.graphics.index,
    }
  }
}

fn get_queue_create_info(
  index: u32,
  count: u32,
  priorities_ptr: *const f32,
) -> vk::DeviceQueueCreateInfo {
  vk::DeviceQueueCreateInfo {
    s_type: vk::StructureType::DEVICE_QUEUE_CREATE_INFO,
    queue_family_index: index,
    queue_count: count,
    p_queue_priorities: priorities_ptr,
    p_next: ptr::null(),
    flags: vk::DeviceQueueCreateFlags::empty(),
  }
}

<<<<<<< HEAD
=======
#[derive(Debug)]
>>>>>>> 6356a5fd
pub struct Queues {
  pub graphics: vk::Queue,
  pub transfer: vk::Queue,
}

<<<<<<< HEAD
pub struct QueueCreateInfos {
  // create infos contains a ptr to priorities, so it has to own it as well
  _priorities: Pin<Box<[f32; QueueFamilies::FAMILY_COUNT]>>,
  create_infos: Vec<vk::DeviceQueueCreateInfo>,
}

impl Deref for QueueCreateInfos {
  type Target = Vec<vk::DeviceQueueCreateInfo>;

  fn deref(&self) -> &Self::Target {
    &self.create_infos
  }
}

impl Queues {
  pub fn get_queue_create_infos(queue_families: &QueueFamilies) -> QueueCreateInfos {
    // use mid priorities for all queues
    let priorities = Box::pin([0.5_f32; QueueFamilies::FAMILY_COUNT]);

    let mut create_infos = Vec::with_capacity(QueueFamilies::FAMILY_COUNT);

    // add optional queues
    for optional_family in [&queue_families.transfer] {
      if let Some(family) = optional_family {
        create_infos.push(get_queue_create_info(family.index, 1, priorities.as_ptr()));
      }
    }

    // add graphics queues, these will substitute not available queues
    create_infos.push(get_queue_create_info(
      queue_families.graphics.index,
      min(
        // always watch out for limits
        queue_families.graphics.queue_count,
        // request remaining needed queues
        (QueueFamilies::FAMILY_COUNT - create_infos.len()) as u32,
      ),
      priorities.as_ptr(),
    ));

    QueueCreateInfos {
      _priorities: priorities,
      create_infos,
=======
impl Queues {
  // mid priorities for all queues
  const QUEUE_PRIORITIES: [f32; QueueFamilies::FAMILY_COUNT] = [0.5; QueueFamilies::FAMILY_COUNT];

  pub fn get_queue_create_infos(queue_families: &QueueFamilies) -> Vec<vk::DeviceQueueCreateInfo> {
    let mut create_infos = Vec::with_capacity(QueueFamilies::FAMILY_COUNT);

    if let Some(family) = queue_families.transfer.as_ref() {
      create_infos.push(get_queue_create_info(
        family.index,
        1,
        Self::QUEUE_PRIORITIES.as_ptr(),
      ));
>>>>>>> 6356a5fd
    }

    // add graphics queues, these substitute for missing families
    create_infos.push(get_queue_create_info(
      queue_families.get_graphics_index(),
      min(
        queue_families.graphics.queue_count,
        1 + if queue_families.transfer.is_none() {
          1
        } else {
          0
        },
      ),
      Self::QUEUE_PRIORITIES.as_ptr(),
    ));

    create_infos
  }

<<<<<<< HEAD
  pub unsafe fn retrieve(device: &ash::Device, families: &QueueFamilies) -> Queues {
    //! Should match order in get_queue_create_infos exactly

    let mut graphics_i = 0;
    let mut get_next_graphics_queue = || {
      let queue = device.get_device_queue(families.graphics.index, graphics_i);
      if graphics_i < families.graphics.queue_count {
=======
  pub unsafe fn retrieve(device: &ash::Device, queue_families: &QueueFamilies) -> Queues {
    let mut graphics_i = 0;
    let mut get_next_graphics_queue = || {
      let queue = device.get_device_queue(queue_families.graphics.index, graphics_i);
      if graphics_i + 1 < queue_families.graphics.queue_count {
>>>>>>> 6356a5fd
        graphics_i += 1;
      }
      queue
    };

    let graphics = get_next_graphics_queue();
<<<<<<< HEAD
    let transfer = match &families.transfer {
=======

    let transfer = match &queue_families.transfer {
>>>>>>> 6356a5fd
      Some(family) => device.get_device_queue(family.index, 0),
      None => get_next_graphics_queue(),
    };

    Queues { graphics, transfer }
  }
}<|MERGE_RESOLUTION|>--- conflicted
+++ resolved
@@ -25,26 +25,11 @@
       unsafe { instance.get_physical_device_queue_family_properties(physical_device) };
 
     let mut graphics = None;
-<<<<<<< HEAD
-    let mut compute = None;
-=======
->>>>>>> 6356a5fd
     let mut transfer = None;
     for (i, family) in properties.iter().enumerate() {
       if family.queue_flags.contains(vk::QueueFlags::GRAPHICS) {
         if graphics.is_none() {
           graphics = Some(QueueFamily {
-<<<<<<< HEAD
-            index: i as u32,
-            queue_count: family.queue_count,
-          });
-        }
-      }
-      if family.queue_flags.contains(vk::QueueFlags::COMPUTE) {
-        if compute.is_none() {
-          compute = Some(QueueFamily {
-=======
->>>>>>> 6356a5fd
             index: i as u32,
             queue_count: family.queue_count,
           });
@@ -63,19 +48,6 @@
       return Err(());
     }
 
-<<<<<<< HEAD
-    if transfer.is_none() && compute.is_some() {
-      transfer = compute;
-    }
-
-    // commonly used
-    let unique_indices = [graphics.as_ref(), transfer.as_ref()]
-      .into_iter()
-      .filter_map(|opt| opt.map(|f| f.index))
-      .collect();
-
-=======
->>>>>>> 6356a5fd
     Ok(QueueFamilies {
       graphics: graphics.unwrap(),
       transfer,
@@ -109,60 +81,12 @@
   }
 }
 
-<<<<<<< HEAD
-=======
 #[derive(Debug)]
->>>>>>> 6356a5fd
 pub struct Queues {
   pub graphics: vk::Queue,
   pub transfer: vk::Queue,
 }
 
-<<<<<<< HEAD
-pub struct QueueCreateInfos {
-  // create infos contains a ptr to priorities, so it has to own it as well
-  _priorities: Pin<Box<[f32; QueueFamilies::FAMILY_COUNT]>>,
-  create_infos: Vec<vk::DeviceQueueCreateInfo>,
-}
-
-impl Deref for QueueCreateInfos {
-  type Target = Vec<vk::DeviceQueueCreateInfo>;
-
-  fn deref(&self) -> &Self::Target {
-    &self.create_infos
-  }
-}
-
-impl Queues {
-  pub fn get_queue_create_infos(queue_families: &QueueFamilies) -> QueueCreateInfos {
-    // use mid priorities for all queues
-    let priorities = Box::pin([0.5_f32; QueueFamilies::FAMILY_COUNT]);
-
-    let mut create_infos = Vec::with_capacity(QueueFamilies::FAMILY_COUNT);
-
-    // add optional queues
-    for optional_family in [&queue_families.transfer] {
-      if let Some(family) = optional_family {
-        create_infos.push(get_queue_create_info(family.index, 1, priorities.as_ptr()));
-      }
-    }
-
-    // add graphics queues, these will substitute not available queues
-    create_infos.push(get_queue_create_info(
-      queue_families.graphics.index,
-      min(
-        // always watch out for limits
-        queue_families.graphics.queue_count,
-        // request remaining needed queues
-        (QueueFamilies::FAMILY_COUNT - create_infos.len()) as u32,
-      ),
-      priorities.as_ptr(),
-    ));
-
-    QueueCreateInfos {
-      _priorities: priorities,
-      create_infos,
-=======
 impl Queues {
   // mid priorities for all queues
   const QUEUE_PRIORITIES: [f32; QueueFamilies::FAMILY_COUNT] = [0.5; QueueFamilies::FAMILY_COUNT];
@@ -176,7 +100,6 @@
         1,
         Self::QUEUE_PRIORITIES.as_ptr(),
       ));
->>>>>>> 6356a5fd
     }
 
     // add graphics queues, these substitute for missing families
@@ -196,33 +119,19 @@
     create_infos
   }
 
-<<<<<<< HEAD
-  pub unsafe fn retrieve(device: &ash::Device, families: &QueueFamilies) -> Queues {
-    //! Should match order in get_queue_create_infos exactly
-
-    let mut graphics_i = 0;
-    let mut get_next_graphics_queue = || {
-      let queue = device.get_device_queue(families.graphics.index, graphics_i);
-      if graphics_i < families.graphics.queue_count {
-=======
   pub unsafe fn retrieve(device: &ash::Device, queue_families: &QueueFamilies) -> Queues {
     let mut graphics_i = 0;
     let mut get_next_graphics_queue = || {
       let queue = device.get_device_queue(queue_families.graphics.index, graphics_i);
       if graphics_i + 1 < queue_families.graphics.queue_count {
->>>>>>> 6356a5fd
         graphics_i += 1;
       }
       queue
     };
 
     let graphics = get_next_graphics_queue();
-<<<<<<< HEAD
-    let transfer = match &families.transfer {
-=======
 
     let transfer = match &queue_families.transfer {
->>>>>>> 6356a5fd
       Some(family) => device.get_device_queue(family.index, 0),
       None => get_next_graphics_queue(),
     };
