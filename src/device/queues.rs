--- conflicted
+++ resolved
@@ -34,12 +34,8 @@
             queue_count: family.queue_count,
           });
         }
-<<<<<<< HEAD
       } else if family.queue_flags.contains(vk::QueueFlags::TRANSFER) {
-=======
-      } else if props.queue_flags.contains(vk::QueueFlags::TRANSFER) {
         #[allow(clippy::collapsible_if)]
->>>>>>> 071a7868
         if transfer.is_none() {
           transfer = Some(QueueFamily {
             index: i as u32,
