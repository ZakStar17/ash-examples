use std::{marker::PhantomData, ops::Deref, ptr};

use ash::vk::{self};

#[derive(Debug)]
pub struct QueueFamily {
  pub index: u32,
  pub queue_count: u32,
}

<<<<<<< HEAD
#[derive(Debug)]
pub struct QueueFamilies {
  pub compute: QueueFamily,
=======
impl PartialEq for QueueFamily {
  fn eq(&self, other: &Self) -> bool {
    self.index == other.index
  }
}

#[derive(Debug, Clone, Copy)]
pub struct Queue {
  pub handle: vk::Queue,
  pub family_index: u32,
  pub index_in_family: u32,
}

impl Deref for Queue {
  type Target = vk::Queue;

  fn deref(&self) -> &Self::Target {
    &self.handle
  }
}

#[derive(Debug)]
pub struct QueueFamilies {
  #[cfg(feature = "graphics_family")]
  pub graphics: QueueFamily,

  #[cfg(all(feature = "graphics_family", feature = "compute_family"))]
  pub compute: Option<QueueFamily>,
  #[cfg(not(feature = "graphics_family"))]
  pub compute: QueueFamily,

  #[cfg(feature = "transfer_family")]
>>>>>>> 1e397ddb
  pub transfer: Option<QueueFamily>,
}

// unsupported specialized queues get substituted by a more general supported counterpart
#[derive(Debug, Clone, Copy)]
pub struct SingleQueues {
  #[cfg(feature = "graphics_family")]
  pub graphics: Queue,
  #[cfg(feature = "compute_family")]
  pub compute: Queue,
  #[cfg(feature = "transfer_family")]
  pub transfer: Queue,
}

fn queue_create_info<'a>(
  index: u32,
  count: u32,
  priorities_ptr: *const f32,
) -> vk::DeviceQueueCreateInfo<'a> {
  vk::DeviceQueueCreateInfo {
    s_type: vk::StructureType::DEVICE_QUEUE_CREATE_INFO,
    queue_family_index: index,
    queue_count: count,
    p_queue_priorities: priorities_ptr,
    p_next: ptr::null(),
    flags: vk::DeviceQueueCreateFlags::empty(),
    _marker: PhantomData,
  }
}

static SINGLE_QUEUE_PRIORITIES: [f32; QueueFamilies::FAMILY_COUNT] =
  [0.5; QueueFamilies::FAMILY_COUNT];

#[cfg(feature = "graphics_family")]
pub fn get_single_queue_create_infos(
  queue_families: &QueueFamilies,
) -> (
  [vk::DeviceQueueCreateInfo; QueueFamilies::FAMILY_COUNT],
  usize,
) {
  let mut total_unique_queues = 1;
  let mut c_infos = [vk::DeviceQueueCreateInfo::default(); QueueFamilies::FAMILY_COUNT];

  c_infos[0] = queue_create_info(
    queue_families.graphics.index,
    1,
    SINGLE_QUEUE_PRIORITIES.as_ptr(),
  );

  #[cfg(feature = "compute_family")]
  match queue_families.compute {
    Some(f) => {
      c_infos[total_unique_queues] =
        queue_create_info(f.index, 1, SINGLE_QUEUE_PRIORITIES.as_ptr());
      total_unique_queues += 1;
    }
    None => {
      if c_infos[0].queue_count + 1 < queue_families.graphics.queue_count {
        c_infos[0].queue_count += 1;
      }
    }
  }

  #[cfg(feature = "transfer_family")]
  match queue_families.transfer {
    Some(f) => {
      c_infos[total_unique_queues] =
        queue_create_info(f.index, 1, SINGLE_QUEUE_PRIORITIES.as_ptr());
      total_unique_queues += 1;
    }
    None => {
      if c_infos[0].queue_count + 1 < queue_families.graphics.queue_count {
        c_infos[0].queue_count += 1;
      }
    }
  }

  (c_infos, total_unique_queues)
}

#[cfg(not(feature = "graphics_family"))]
pub fn get_single_queue_create_infos(
  queue_families: &QueueFamilies,
) -> (
  [vk::DeviceQueueCreateInfo; QueueFamilies::FAMILY_COUNT],
  usize,
) {
  let mut total_unique_queues = 1;
  let mut c_infos = [vk::DeviceQueueCreateInfo::default(); QueueFamilies::FAMILY_COUNT];

  c_infos[0] = queue_create_info(
    queue_families.compute.index,
    1,
    SINGLE_QUEUE_PRIORITIES.as_ptr(),
  );

  #[cfg(feature = "transfer_family")]
  match queue_families.transfer {
    Some(f) => {
      c_infos[total_unique_queues] =
        queue_create_info(f.index, 1, SINGLE_QUEUE_PRIORITIES.as_ptr());
      total_unique_queues += 1;
    }
    None => {
      if c_infos[0].queue_count + 1 < queue_families.compute.queue_count {
        c_infos[0].queue_count += 1;
      }
    }
  }

  (c_infos, total_unique_queues)
}

pub unsafe fn retrieve_single_queues(
  device: &ash::Device,
  queue_families: &QueueFamilies,
  c_infos: &[vk::DeviceQueueCreateInfo],
) -> SingleQueues {
  #[cfg(feature = "graphics_family")]
  let graphics = Queue {
    handle: device.get_device_queue(queue_families.graphics.index, 0),
    family_index: queue_families.graphics.index,
    index_in_family: 0,
  };

  #[cfg(not(feature = "graphics_family"))]
  let compute = Queue {
    handle: device.get_device_queue(queue_families.compute.index, 0),
    family_index: queue_families.compute.index,
    index_in_family: 0,
  };

  // #[cfg(all(not(feature = "graphics_family"), feature = "compute_family"))]
  let mut non_specialized_i = 1;
  let mut next_non_specialized_queue = || {
    if non_specialized_i < c_infos[0].queue_count {
      let r = Some(Queue {
        handle: device.get_device_queue(c_infos[0].queue_family_index, non_specialized_i),
        family_index: c_infos[0].queue_family_index,
        index_in_family: non_specialized_i,
      });
      non_specialized_i += 1;
      r
    } else {
      None
    }
  };

  #[cfg(all(feature = "graphics_family", feature = "compute_family"))]
  let compute = if let Some(compute_f) = queue_families.compute {
    Queue {
      handle: device.get_device_queue(compute_f.index, 0),
      family_index: compute_f.index,
      index_in_family: 0,
    }
  } else {
    next_non_specialized_queue().unwrap_or(graphics)
  };

  #[cfg(feature = "transfer_family")]
  let transfer = if let Some(transfer_f) = queue_families.transfer {
    Queue {
      handle: device.get_device_queue(transfer_f.index, 0),
      family_index: transfer_f.index,
      index_in_family: 0,
    }
  } else {
    #[cfg(feature = "graphics_family")]
    let default = graphics;
    #[cfg(not(feature = "graphics_family"))]
    let default = compute;
    next_non_specialized_queue().unwrap_or(default)
  };

  SingleQueues {
    #[cfg(feature = "graphics_family")]
    graphics,
    #[cfg(feature = "compute_family")]
    compute,
    #[cfg(feature = "transfer_family")]
    transfer,
  }
}

#[cfg(feature = "graphics_family")]
impl QueueFamilies {
<<<<<<< HEAD
  pub const FAMILY_COUNT: usize = 2;
=======
  pub const FAMILY_COUNT: usize =
    1 + cfg!(feature = "compute_family") as usize + cfg!(feature = "transfer_family") as usize;
>>>>>>> 1e397ddb

  pub fn get_from_physical_device(
    instance: &ash::Instance,
    physical_device: vk::PhysicalDevice,
  ) -> Result<Self, ()> {
    let properties =
      unsafe { instance.get_physical_device_queue_family_properties(physical_device) };

<<<<<<< HEAD
    let mut compute = None;
    let mut transfer = None;
    for (i, family) in properties.iter().enumerate() {
      if family.queue_flags.contains(vk::QueueFlags::COMPUTE) {
        if compute.is_none() {
          compute = Some(QueueFamily {
            index: i as u32,
            queue_count: family.queue_count,
          });
        }
      } else if family.queue_flags.contains(vk::QueueFlags::TRANSFER) {
        #[allow(clippy::collapsible_if)]
        if transfer.is_none() {
          transfer = Some(QueueFamily {
            index: i as u32,
            queue_count: family.queue_count,
          });
        }
=======
    let mut graphics = None;
    #[cfg(feature = "compute_family")]
    let mut compute = None; // non graphics
    #[cfg(feature = "transfer_family")]
    let mut transfer = None; // non graphics and non compute
    for (i, props) in properties.into_iter().enumerate() {
      let family = Some(QueueFamily {
        index: i as u32,
        queue_count: props.queue_count,
      });
      if props.queue_flags.contains(vk::QueueFlags::GRAPHICS) && graphics.is_none() {
        graphics = family;
        continue;
      }
      #[cfg(feature = "compute_family")]
      if props.queue_flags.contains(vk::QueueFlags::COMPUTE) && compute.is_none() {
        compute = family;
        continue;
      }
      #[cfg(feature = "transfer_family")]
      if props.queue_flags.contains(vk::QueueFlags::TRANSFER) && transfer.is_none() {
        transfer = family;
        continue;
>>>>>>> 1e397ddb
      }
    }

    if compute.is_none() {
      return Err(());
    }
    Ok(QueueFamilies {
<<<<<<< HEAD
      compute: compute.unwrap(),
=======
      graphics: graphics.unwrap(),
      #[cfg(feature = "compute_family")]
      compute,
      #[cfg(feature = "transfer_family")]
>>>>>>> 1e397ddb
      transfer,
    })
  }

  pub fn get_compute_index(&self) -> u32 {
    self.compute.index
  }

  pub fn get_transfer_index(&self) -> u32 {
    match self.transfer.as_ref() {
      Some(family) => family.index,
      None => self.compute.index,
    }
  }
}

<<<<<<< HEAD
fn queue_create_info<'a>(
  index: u32,
  count: u32,
  priorities_ptr: *const f32,
) -> vk::DeviceQueueCreateInfo<'a> {
  vk::DeviceQueueCreateInfo {
    s_type: vk::StructureType::DEVICE_QUEUE_CREATE_INFO,
    queue_family_index: index,
    queue_count: count,
    p_queue_priorities: priorities_ptr,
    p_next: ptr::null(),
    flags: vk::DeviceQueueCreateFlags::empty(),
    _marker: PhantomData,
  }
}

#[derive(Debug)]
pub struct Queues {
  pub compute: vk::Queue,
  pub transfer: vk::Queue,
}

impl Queues {
  // mid priorities for all queues
  const QUEUE_PRIORITIES: [f32; QueueFamilies::FAMILY_COUNT] = [0.5; QueueFamilies::FAMILY_COUNT];
=======
#[cfg(not(feature = "graphics_family"))]
impl QueueFamilies {
  pub const FAMILY_COUNT: usize = 1 + cfg!(feature = "transfer_family") as usize;
>>>>>>> 1e397ddb

  pub fn get_from_physical_device(
    instance: &ash::Instance,
    physical_device: vk::PhysicalDevice,
  ) -> Result<Self, ()> {
    let properties =
      unsafe { instance.get_physical_device_queue_family_properties(physical_device) };

<<<<<<< HEAD
    if let Some(family) = queue_families.transfer.as_ref() {
      create_infos.push(queue_create_info(
        family.index,
        1,
        Self::QUEUE_PRIORITIES.as_ptr(),
      ));
    }

    // add graphics queues, these substitute for missing families
    create_infos.push(queue_create_info(
      queue_families.get_compute_index(),
      min(
        queue_families.compute.queue_count,
        1 + if queue_families.transfer.is_none() {
          1
        } else {
          0
        },
      ),
      Self::QUEUE_PRIORITIES.as_ptr(),
    ));

    create_infos
  }

  pub unsafe fn retrieve(device: &ash::Device, queue_families: &QueueFamilies) -> Queues {
    let mut compute_i = 0;
    let mut get_next_compute_queue = || {
      let queue = device.get_device_queue(queue_families.compute.index, compute_i);
      if compute_i + 1 < queue_families.compute.queue_count {
        compute_i += 1;
      }
      queue
    };

    let compute = get_next_compute_queue();

    let transfer = match &queue_families.transfer {
      Some(family) => device.get_device_queue(family.index, 0),
      None => get_next_compute_queue(),
    };

    Queues { compute, transfer }
=======
    let mut compute = None; // non graphics
    #[cfg(feature = "transfer_family")]
    let mut transfer = None; // non graphics and non compute
    for (i, props) in properties.into_iter().enumerate() {
      let family = Some(QueueFamily {
        index: i as u32,
        queue_count: props.queue_count,
      });
      if props.queue_flags.contains(vk::QueueFlags::COMPUTE) && compute.is_none() {
        compute = family;
        continue;
      }
      #[cfg(feature = "transfer_family")]
      if props.queue_flags.contains(vk::QueueFlags::TRANSFER) && transfer.is_none() {
        transfer = family;
        continue;
      }
    }

    if compute.is_none() {
      return Err(());
    }
    Ok(QueueFamilies {
      compute: compute.unwrap(),
      #[cfg(feature = "transfer_family")]
      transfer,
    })
>>>>>>> 1e397ddb
  }
}<|MERGE_RESOLUTION|>--- conflicted
+++ resolved
@@ -8,11 +8,6 @@
   pub queue_count: u32,
 }
 
-<<<<<<< HEAD
-#[derive(Debug)]
-pub struct QueueFamilies {
-  pub compute: QueueFamily,
-=======
 impl PartialEq for QueueFamily {
   fn eq(&self, other: &Self) -> bool {
     self.index == other.index
@@ -45,7 +40,6 @@
   pub compute: QueueFamily,
 
   #[cfg(feature = "transfer_family")]
->>>>>>> 1e397ddb
   pub transfer: Option<QueueFamily>,
 }
 
@@ -232,12 +226,8 @@
 
 #[cfg(feature = "graphics_family")]
 impl QueueFamilies {
-<<<<<<< HEAD
-  pub const FAMILY_COUNT: usize = 2;
-=======
   pub const FAMILY_COUNT: usize =
     1 + cfg!(feature = "compute_family") as usize + cfg!(feature = "transfer_family") as usize;
->>>>>>> 1e397ddb
 
   pub fn get_from_physical_device(
     instance: &ash::Instance,
@@ -246,26 +236,6 @@
     let properties =
       unsafe { instance.get_physical_device_queue_family_properties(physical_device) };
 
-<<<<<<< HEAD
-    let mut compute = None;
-    let mut transfer = None;
-    for (i, family) in properties.iter().enumerate() {
-      if family.queue_flags.contains(vk::QueueFlags::COMPUTE) {
-        if compute.is_none() {
-          compute = Some(QueueFamily {
-            index: i as u32,
-            queue_count: family.queue_count,
-          });
-        }
-      } else if family.queue_flags.contains(vk::QueueFlags::TRANSFER) {
-        #[allow(clippy::collapsible_if)]
-        if transfer.is_none() {
-          transfer = Some(QueueFamily {
-            index: i as u32,
-            queue_count: family.queue_count,
-          });
-        }
-=======
     let mut graphics = None;
     #[cfg(feature = "compute_family")]
     let mut compute = None; // non graphics
@@ -289,69 +259,25 @@
       if props.queue_flags.contains(vk::QueueFlags::TRANSFER) && transfer.is_none() {
         transfer = family;
         continue;
->>>>>>> 1e397ddb
-      }
-    }
-
-    if compute.is_none() {
+      }
+    }
+
+    if graphics.is_none() {
       return Err(());
     }
     Ok(QueueFamilies {
-<<<<<<< HEAD
-      compute: compute.unwrap(),
-=======
       graphics: graphics.unwrap(),
       #[cfg(feature = "compute_family")]
       compute,
       #[cfg(feature = "transfer_family")]
->>>>>>> 1e397ddb
       transfer,
     })
   }
-
-  pub fn get_compute_index(&self) -> u32 {
-    self.compute.index
-  }
-
-  pub fn get_transfer_index(&self) -> u32 {
-    match self.transfer.as_ref() {
-      Some(family) => family.index,
-      None => self.compute.index,
-    }
-  }
-}
-
-<<<<<<< HEAD
-fn queue_create_info<'a>(
-  index: u32,
-  count: u32,
-  priorities_ptr: *const f32,
-) -> vk::DeviceQueueCreateInfo<'a> {
-  vk::DeviceQueueCreateInfo {
-    s_type: vk::StructureType::DEVICE_QUEUE_CREATE_INFO,
-    queue_family_index: index,
-    queue_count: count,
-    p_queue_priorities: priorities_ptr,
-    p_next: ptr::null(),
-    flags: vk::DeviceQueueCreateFlags::empty(),
-    _marker: PhantomData,
-  }
-}
-
-#[derive(Debug)]
-pub struct Queues {
-  pub compute: vk::Queue,
-  pub transfer: vk::Queue,
-}
-
-impl Queues {
-  // mid priorities for all queues
-  const QUEUE_PRIORITIES: [f32; QueueFamilies::FAMILY_COUNT] = [0.5; QueueFamilies::FAMILY_COUNT];
-=======
+}
+
 #[cfg(not(feature = "graphics_family"))]
 impl QueueFamilies {
   pub const FAMILY_COUNT: usize = 1 + cfg!(feature = "transfer_family") as usize;
->>>>>>> 1e397ddb
 
   pub fn get_from_physical_device(
     instance: &ash::Instance,
@@ -360,51 +286,6 @@
     let properties =
       unsafe { instance.get_physical_device_queue_family_properties(physical_device) };
 
-<<<<<<< HEAD
-    if let Some(family) = queue_families.transfer.as_ref() {
-      create_infos.push(queue_create_info(
-        family.index,
-        1,
-        Self::QUEUE_PRIORITIES.as_ptr(),
-      ));
-    }
-
-    // add graphics queues, these substitute for missing families
-    create_infos.push(queue_create_info(
-      queue_families.get_compute_index(),
-      min(
-        queue_families.compute.queue_count,
-        1 + if queue_families.transfer.is_none() {
-          1
-        } else {
-          0
-        },
-      ),
-      Self::QUEUE_PRIORITIES.as_ptr(),
-    ));
-
-    create_infos
-  }
-
-  pub unsafe fn retrieve(device: &ash::Device, queue_families: &QueueFamilies) -> Queues {
-    let mut compute_i = 0;
-    let mut get_next_compute_queue = || {
-      let queue = device.get_device_queue(queue_families.compute.index, compute_i);
-      if compute_i + 1 < queue_families.compute.queue_count {
-        compute_i += 1;
-      }
-      queue
-    };
-
-    let compute = get_next_compute_queue();
-
-    let transfer = match &queue_families.transfer {
-      Some(family) => device.get_device_queue(family.index, 0),
-      None => get_next_compute_queue(),
-    };
-
-    Queues { compute, transfer }
-=======
     let mut compute = None; // non graphics
     #[cfg(feature = "transfer_family")]
     let mut transfer = None; // non graphics and non compute
@@ -432,6 +313,5 @@
       #[cfg(feature = "transfer_family")]
       transfer,
     })
->>>>>>> 1e397ddb
   }
 }