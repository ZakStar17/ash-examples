--- conflicted
+++ resolved
@@ -4,33 +4,23 @@
 mod queues;
 mod vendor;
 
-<<<<<<< HEAD
-=======
-use device_selector::select_physical_device;
 pub use device_selector::DeviceSelectionError;
 pub use logical_device::{Device, DeviceCreationError};
 pub use physical_device::PhysicalDevice;
 pub use queues::{QueueFamilies, SingleQueues};
 
->>>>>>> 1e397ddb
 use std::{
-  ffi::c_void,
+  ffi::{c_void, CStr},
   mem::MaybeUninit,
   ptr::{self, addr_of_mut},
 };
 
 use ash::vk;
 use device_selector::select_physical_device;
-pub use logical_device::Device;
-pub use physical_device::PhysicalDevice;
-pub use queues::{QueueFamilies, Queues};
 
-<<<<<<< HEAD
-use crate::utility::{self, const_flag_bitor};
-=======
 use crate::{
   errors::OutOfMemoryError,
-  utility::{self},
+  utility::{self, const_flag_bitor},
 };
 
 #[cfg(feature = "graphics_family")]
@@ -39,7 +29,6 @@
 pub const COMPUTE_QUEUE_LABEL: &CStr = c"COMPUTE QUEUE";
 #[cfg(feature = "transfer_family")]
 pub const TRANSFER_QUEUE_LABEL: &CStr = c"TRANSFER QUEUE";
->>>>>>> 1e397ddb
 
 const REQUIRED_IMAGE_FORMAT_FEATURES: vk::FormatFeatureFlags = const_flag_bitor!(
   vk::FormatFeatureFlags,
