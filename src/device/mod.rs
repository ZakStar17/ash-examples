mod device_selector;
mod logical_device;
mod physical_device;
mod queues;
mod vendor;

<<<<<<< HEAD
=======
use device_selector::select_physical_device;
pub use logical_device::Device;
pub use physical_device::PhysicalDevice;
pub use queues::{QueueFamilies, Queues};

>>>>>>> d753d511
use std::{
  ffi::{c_void, CStr},
  mem::MaybeUninit,
  ptr::{self, addr_of_mut},
};

use ash::vk;
pub use logical_device::create_logical_device;
pub use physical_device::PhysicalDevice;
pub use queues::{QueueFamilies, Queues};

<<<<<<< HEAD
use crate::{
  device::vendor::Vendor,
  utility::{self, const_flag_bitor, i8_array_as_cstr},
  IMAGE_FORMAT, IMAGE_HEIGHT, IMAGE_MINIMAL_SIZE, IMAGE_WIDTH, REQUIRED_DEVICE_EXTENSIONS,
  TARGET_API_VERSION,
};

const REQUIRED_IMAGE_FORMAT_FEATURES: vk::FormatFeatureFlags = const_flag_bitor!(
  vk::FormatFeatureFlags,
  vk::FormatFeatureFlags::TRANSFER_SRC,
  vk::FormatFeatureFlags::TRANSFER_DST
);

const REQUIRED_IMAGE_USAGES: vk::ImageUsageFlags = const_flag_bitor!(
  vk::ImageUsageFlags,
  vk::ImageUsageFlags::TRANSFER_SRC,
  vk::ImageUsageFlags::TRANSFER_DST
);

fn log_device_properties(properties: &vk::PhysicalDeviceProperties) {
  let vendor = Vendor::from_id(properties.vendor_id);
  let driver_version = vendor.parse_driver_version(properties.driver_version);
=======
use crate::utility::{self};

static MEMORY_PRIORITY: &CStr = c"VK_EXT_memory_priority";
static PAGEABLE_DEVICE_LOCAL_MEMORY: &CStr = c"VK_EXT_pageable_device_local_memory";
>>>>>>> d753d511

#[derive(Debug, Default)]
pub struct EnabledDeviceExtensions {
  memory_priority: bool,
  pageable_device_local_memory: bool,
  count: usize,
}

<<<<<<< HEAD
fn supports_required_extensions(
  instance: &ash::Instance,
  device: vk::PhysicalDevice,
) -> Result<bool, vk::Result> {
  let properties = unsafe { instance.enumerate_device_extension_properties(device)? };

  for req in REQUIRED_DEVICE_EXTENSIONS {
    if !properties
      .iter()
      .any(|props| unsafe { i8_array_as_cstr(&props.extension_name) }.unwrap() == req)
    {
      return Ok(false);
    }
  }

  Ok(true)
}

fn supports_required_image_formats(
  instance: &ash::Instance,
  physical_device: vk::PhysicalDevice,
) -> bool {
  let properties =
    unsafe { instance.get_physical_device_format_properties(physical_device, IMAGE_FORMAT) };

  if !properties
    .optimal_tiling_features
    .contains(REQUIRED_IMAGE_FORMAT_FEATURES)
  {
    return false;
  }

  true
}

fn supports_image_dimensions(
  instance: &ash::Instance,
  physical_device: vk::PhysicalDevice,
  tiling: vk::ImageTiling,
  usage: vk::ImageUsageFlags,
) -> Result<bool, vk::Result> {
  let properties = unsafe {
    instance.get_physical_device_image_format_properties(
      physical_device,
      IMAGE_FORMAT,
      vk::ImageType::TYPE_2D,
      tiling,
      usage,
      vk::ImageCreateFlags::empty(),
    )?
  };
  log::debug!("image {:?} properties: {:#?}", IMAGE_FORMAT, properties);

  Ok(
    IMAGE_WIDTH <= properties.max_extent.width
      && IMAGE_HEIGHT <= properties.max_extent.height
      && IMAGE_MINIMAL_SIZE <= properties.max_resource_size,
  )
}

unsafe fn select_physical_device(
  instance: &ash::Instance,
) -> Result<
  Option<(
    vk::PhysicalDevice,
    PhysicalDeviceProperties,
    PhysicalDeviceFeatures,
    QueueFamilies,
  )>,
  vk::Result,
> {
  Ok(
    instance
      .enumerate_physical_devices()?
      .into_iter()
      .filter_map(|physical_device| {
        // Filter devices that are strictly not supported
        // Check for any features or limits required by the application

        let properties = get_extended_properties(instance, physical_device);
        log_device_properties(&properties.p10);
        let features = get_extended_features(instance, physical_device);

        if properties.p10.api_version < TARGET_API_VERSION {
          log::info!(
            "Skipped physical device: Device API version is less than targeted by the application"
          );
          return None;
        }

        match supports_required_extensions(instance, physical_device) {
          Ok(supports_extensions) => {
            if !supports_extensions {
              log::info!(
                "Skipped physical device: Device does not support all required extensions"
              );
              return None;
            }
          }
          Err(err) => {
            log::error!("Device selection error: {:?}", err);
            return None;
          }
        }

        if !supports_required_image_formats(instance, physical_device) {
          log::warn!("Skipped physical device: Device does not support all required image formats");
          return None;
        }

        match supports_image_dimensions(
          instance,
          physical_device,
          vk::ImageTiling::OPTIMAL,
          REQUIRED_IMAGE_USAGES,
        ) {
          Ok(supports_dimensions) => {
            if !supports_dimensions {
              log::error!("Skipped physical device: Device does not required image dimensions");
              return None;
            }
          }
          Err(err) => {
            log::error!("Device selection error: {:?}", err);
            return None;
          }
        }

        if features.f12.timeline_semaphore != vk::TRUE {
          log::warn!("Skipped physical device: Device does not support timeline semaphores");
          return None;
        }

        if features.f13.synchronization2 != vk::TRUE {
          log::warn!("Skipped physical device: Device does not support synchronization features");
          return None;
        }

        Some((physical_device, properties, features))
      })
      .filter_map(|(physical_device, properties, features)| {
        // filter devices that do not have required queue families
        match QueueFamilies::get_from_physical_device(instance, physical_device) {
          Err(()) => {
            log::info!("Skipped physical device: Device does not contain required queue families");
            None
          }
          Ok(families) => Some((physical_device, properties, features, families)),
        }
      })
      .min_by_key(|(physical_device, _properties, _features, families)| {
        // Assign a score to each device and select the best one available
        // A full application may use multiple metrics like limits, queue families and even the
        // device id to rank each device that a user can have

        let queue_family_importance = 3;
        let device_score_importance = 0;

        // rank devices by number of specialized queue families
        let queue_score = if families.transfer.is_some() { 0 } else { 1 };
=======
impl EnabledDeviceExtensions {
  pub fn mark_supported_by_physical_device(
    instance: &ash::Instance,
    physical_device: vk::PhysicalDevice,
  ) -> Result<Self, vk::Result> {
    let properties = unsafe { instance.enumerate_device_extension_properties(physical_device)? };

    let mut supported = Self::default();

    // a bit inefficient as it retests for valid cstrings but at least doesn't do any allocations
    let is_supported = |ext| {
      properties
        .iter()
        .any(|props| unsafe { utility::i8_array_as_cstr(&props.extension_name) }.unwrap() == ext)
    };

    let mut supported_count = 0;
    if is_supported(MEMORY_PRIORITY) {
      supported.memory_priority = true;
      supported_count += 1;
    }
    if is_supported(PAGEABLE_DEVICE_LOCAL_MEMORY) {
      supported.pageable_device_local_memory = true;
      supported_count += 1;
    }

    supported.count = supported_count;
    Ok(supported)
  }
>>>>>>> d753d511

  pub fn get_extension_list(&self) -> Vec<*const i8> {
    let mut ptrs = Vec::with_capacity(self.count);
    if self.memory_priority {
      ptrs.push(MEMORY_PRIORITY.as_ptr());
    }
    if self.pageable_device_local_memory {
      ptrs.push(PAGEABLE_DEVICE_LOCAL_MEMORY.as_ptr());
    }

    ptrs
  }
}

#[allow(unused)]
struct PhysicalDeviceProperties<'a> {
  pub p10: vk::PhysicalDeviceProperties,
  pub p11: vk::PhysicalDeviceVulkan11Properties<'a>,
  pub p12: vk::PhysicalDeviceVulkan12Properties<'a>,
  pub p13: vk::PhysicalDeviceVulkan13Properties<'a>,
}

fn get_extended_properties(
  instance: &ash::Instance,
  physical_device: vk::PhysicalDevice,
) -> PhysicalDeviceProperties {
  // see https://doc.rust-lang.org/std/mem/union.MaybeUninit.html
  let mut props10: MaybeUninit<vk::PhysicalDeviceProperties2> = MaybeUninit::uninit();
  let mut props11: MaybeUninit<vk::PhysicalDeviceVulkan11Properties> = MaybeUninit::uninit();
  let mut props12: MaybeUninit<vk::PhysicalDeviceVulkan12Properties> = MaybeUninit::uninit();
  let mut props13: MaybeUninit<vk::PhysicalDeviceVulkan13Properties> = MaybeUninit::uninit();

  let props10_ptr = props10.as_mut_ptr();
  let props11_ptr = props11.as_mut_ptr();
  let props12_ptr = props12.as_mut_ptr();
  let props13_ptr = props13.as_mut_ptr();

  unsafe {
    addr_of_mut!((*props10_ptr).s_type).write(vk::StructureType::PHYSICAL_DEVICE_PROPERTIES_2);
    addr_of_mut!((*props11_ptr).s_type)
      .write(vk::StructureType::PHYSICAL_DEVICE_VULKAN_1_1_PROPERTIES);
    addr_of_mut!((*props12_ptr).s_type)
      .write(vk::StructureType::PHYSICAL_DEVICE_VULKAN_1_2_PROPERTIES);
    addr_of_mut!((*props13_ptr).s_type)
      .write(vk::StructureType::PHYSICAL_DEVICE_VULKAN_1_3_PROPERTIES);

    addr_of_mut!((*props10_ptr).p_next).write(props11_ptr as *mut c_void);
    addr_of_mut!((*props11_ptr).p_next).write(props12_ptr as *mut c_void);
    addr_of_mut!((*props12_ptr).p_next).write(props13_ptr as *mut c_void);
    addr_of_mut!((*props13_ptr).p_next).write(ptr::null_mut::<c_void>());

    instance.get_physical_device_properties2(physical_device, props10_ptr.as_mut().unwrap());
    PhysicalDeviceProperties {
      p10: props10.assume_init().properties,
      p11: props11.assume_init(),
      p12: props12.assume_init(),
      p13: props13.assume_init(),
    }
  }
}

#[allow(unused)]
struct PhysicalDeviceFeatures<'a> {
  pub f10: vk::PhysicalDeviceFeatures,
  pub f11: vk::PhysicalDeviceVulkan11Features<'a>,
  pub f12: vk::PhysicalDeviceVulkan12Features<'a>,
  pub f13: vk::PhysicalDeviceVulkan13Features<'a>,
}

fn get_extended_features(
  instance: &ash::Instance,
  physical_device: vk::PhysicalDevice,
) -> PhysicalDeviceFeatures {
  let mut features10: MaybeUninit<vk::PhysicalDeviceFeatures2> = MaybeUninit::uninit();
  let mut features11: MaybeUninit<vk::PhysicalDeviceVulkan11Features> = MaybeUninit::uninit();
  let mut features12: MaybeUninit<vk::PhysicalDeviceVulkan12Features> = MaybeUninit::uninit();
  let mut features13: MaybeUninit<vk::PhysicalDeviceVulkan13Features> = MaybeUninit::uninit();

  let features10_ptr = features10.as_mut_ptr();
  let features11_ptr = features11.as_mut_ptr();
  let features12_ptr = features12.as_mut_ptr();
  let features13_ptr = features13.as_mut_ptr();

  unsafe {
    addr_of_mut!((*features10_ptr).s_type).write(vk::StructureType::PHYSICAL_DEVICE_FEATURES_2);
    addr_of_mut!((*features11_ptr).s_type)
      .write(vk::StructureType::PHYSICAL_DEVICE_VULKAN_1_1_FEATURES);
    addr_of_mut!((*features12_ptr).s_type)
      .write(vk::StructureType::PHYSICAL_DEVICE_VULKAN_1_2_FEATURES);
    addr_of_mut!((*features13_ptr).s_type)
      .write(vk::StructureType::PHYSICAL_DEVICE_VULKAN_1_3_FEATURES);

    addr_of_mut!((*features10_ptr).p_next).write(features11_ptr as *mut c_void);
    addr_of_mut!((*features11_ptr).p_next).write(features12_ptr as *mut c_void);
    addr_of_mut!((*features12_ptr).p_next).write(features13_ptr as *mut c_void);
    addr_of_mut!((*features13_ptr).p_next).write(ptr::null_mut::<c_void>());

    instance.get_physical_device_features2(physical_device, features10_ptr.as_mut().unwrap());
    PhysicalDeviceFeatures {
      f10: features10.assume_init().features,
      f11: features11.assume_init(),
      f12: features12.assume_init(),
      f13: features13.assume_init(),
    }
  }
}<|MERGE_RESOLUTION|>--- conflicted
+++ resolved
@@ -4,14 +4,6 @@
 mod queues;
 mod vendor;
 
-<<<<<<< HEAD
-=======
-use device_selector::select_physical_device;
-pub use logical_device::Device;
-pub use physical_device::PhysicalDevice;
-pub use queues::{QueueFamilies, Queues};
-
->>>>>>> d753d511
 use std::{
   ffi::{c_void, CStr},
   mem::MaybeUninit,
@@ -19,17 +11,12 @@
 };
 
 use ash::vk;
-pub use logical_device::create_logical_device;
+use device_selector::select_physical_device;
+pub use logical_device::Device;
 pub use physical_device::PhysicalDevice;
 pub use queues::{QueueFamilies, Queues};
 
-<<<<<<< HEAD
-use crate::{
-  device::vendor::Vendor,
-  utility::{self, const_flag_bitor, i8_array_as_cstr},
-  IMAGE_FORMAT, IMAGE_HEIGHT, IMAGE_MINIMAL_SIZE, IMAGE_WIDTH, REQUIRED_DEVICE_EXTENSIONS,
-  TARGET_API_VERSION,
-};
+use crate::utility::{self, const_flag_bitor};
 
 const REQUIRED_IMAGE_FORMAT_FEATURES: vk::FormatFeatureFlags = const_flag_bitor!(
   vk::FormatFeatureFlags,
@@ -43,15 +30,8 @@
   vk::ImageUsageFlags::TRANSFER_DST
 );
 
-fn log_device_properties(properties: &vk::PhysicalDeviceProperties) {
-  let vendor = Vendor::from_id(properties.vendor_id);
-  let driver_version = vendor.parse_driver_version(properties.driver_version);
-=======
-use crate::utility::{self};
-
 static MEMORY_PRIORITY: &CStr = c"VK_EXT_memory_priority";
 static PAGEABLE_DEVICE_LOCAL_MEMORY: &CStr = c"VK_EXT_pageable_device_local_memory";
->>>>>>> d753d511
 
 #[derive(Debug, Default)]
 pub struct EnabledDeviceExtensions {
@@ -60,168 +40,6 @@
   count: usize,
 }
 
-<<<<<<< HEAD
-fn supports_required_extensions(
-  instance: &ash::Instance,
-  device: vk::PhysicalDevice,
-) -> Result<bool, vk::Result> {
-  let properties = unsafe { instance.enumerate_device_extension_properties(device)? };
-
-  for req in REQUIRED_DEVICE_EXTENSIONS {
-    if !properties
-      .iter()
-      .any(|props| unsafe { i8_array_as_cstr(&props.extension_name) }.unwrap() == req)
-    {
-      return Ok(false);
-    }
-  }
-
-  Ok(true)
-}
-
-fn supports_required_image_formats(
-  instance: &ash::Instance,
-  physical_device: vk::PhysicalDevice,
-) -> bool {
-  let properties =
-    unsafe { instance.get_physical_device_format_properties(physical_device, IMAGE_FORMAT) };
-
-  if !properties
-    .optimal_tiling_features
-    .contains(REQUIRED_IMAGE_FORMAT_FEATURES)
-  {
-    return false;
-  }
-
-  true
-}
-
-fn supports_image_dimensions(
-  instance: &ash::Instance,
-  physical_device: vk::PhysicalDevice,
-  tiling: vk::ImageTiling,
-  usage: vk::ImageUsageFlags,
-) -> Result<bool, vk::Result> {
-  let properties = unsafe {
-    instance.get_physical_device_image_format_properties(
-      physical_device,
-      IMAGE_FORMAT,
-      vk::ImageType::TYPE_2D,
-      tiling,
-      usage,
-      vk::ImageCreateFlags::empty(),
-    )?
-  };
-  log::debug!("image {:?} properties: {:#?}", IMAGE_FORMAT, properties);
-
-  Ok(
-    IMAGE_WIDTH <= properties.max_extent.width
-      && IMAGE_HEIGHT <= properties.max_extent.height
-      && IMAGE_MINIMAL_SIZE <= properties.max_resource_size,
-  )
-}
-
-unsafe fn select_physical_device(
-  instance: &ash::Instance,
-) -> Result<
-  Option<(
-    vk::PhysicalDevice,
-    PhysicalDeviceProperties,
-    PhysicalDeviceFeatures,
-    QueueFamilies,
-  )>,
-  vk::Result,
-> {
-  Ok(
-    instance
-      .enumerate_physical_devices()?
-      .into_iter()
-      .filter_map(|physical_device| {
-        // Filter devices that are strictly not supported
-        // Check for any features or limits required by the application
-
-        let properties = get_extended_properties(instance, physical_device);
-        log_device_properties(&properties.p10);
-        let features = get_extended_features(instance, physical_device);
-
-        if properties.p10.api_version < TARGET_API_VERSION {
-          log::info!(
-            "Skipped physical device: Device API version is less than targeted by the application"
-          );
-          return None;
-        }
-
-        match supports_required_extensions(instance, physical_device) {
-          Ok(supports_extensions) => {
-            if !supports_extensions {
-              log::info!(
-                "Skipped physical device: Device does not support all required extensions"
-              );
-              return None;
-            }
-          }
-          Err(err) => {
-            log::error!("Device selection error: {:?}", err);
-            return None;
-          }
-        }
-
-        if !supports_required_image_formats(instance, physical_device) {
-          log::warn!("Skipped physical device: Device does not support all required image formats");
-          return None;
-        }
-
-        match supports_image_dimensions(
-          instance,
-          physical_device,
-          vk::ImageTiling::OPTIMAL,
-          REQUIRED_IMAGE_USAGES,
-        ) {
-          Ok(supports_dimensions) => {
-            if !supports_dimensions {
-              log::error!("Skipped physical device: Device does not required image dimensions");
-              return None;
-            }
-          }
-          Err(err) => {
-            log::error!("Device selection error: {:?}", err);
-            return None;
-          }
-        }
-
-        if features.f12.timeline_semaphore != vk::TRUE {
-          log::warn!("Skipped physical device: Device does not support timeline semaphores");
-          return None;
-        }
-
-        if features.f13.synchronization2 != vk::TRUE {
-          log::warn!("Skipped physical device: Device does not support synchronization features");
-          return None;
-        }
-
-        Some((physical_device, properties, features))
-      })
-      .filter_map(|(physical_device, properties, features)| {
-        // filter devices that do not have required queue families
-        match QueueFamilies::get_from_physical_device(instance, physical_device) {
-          Err(()) => {
-            log::info!("Skipped physical device: Device does not contain required queue families");
-            None
-          }
-          Ok(families) => Some((physical_device, properties, features, families)),
-        }
-      })
-      .min_by_key(|(physical_device, _properties, _features, families)| {
-        // Assign a score to each device and select the best one available
-        // A full application may use multiple metrics like limits, queue families and even the
-        // device id to rank each device that a user can have
-
-        let queue_family_importance = 3;
-        let device_score_importance = 0;
-
-        // rank devices by number of specialized queue families
-        let queue_score = if families.transfer.is_some() { 0 } else { 1 };
-=======
 impl EnabledDeviceExtensions {
   pub fn mark_supported_by_physical_device(
     instance: &ash::Instance,
@@ -251,7 +69,6 @@
     supported.count = supported_count;
     Ok(supported)
   }
->>>>>>> d753d511
 
   pub fn get_extension_list(&self) -> Vec<*const i8> {
     let mut ptrs = Vec::with_capacity(self.count);
@@ -261,7 +78,6 @@
     if self.pageable_device_local_memory {
       ptrs.push(PAGEABLE_DEVICE_LOCAL_MEMORY.as_ptr());
     }
-
     ptrs
   }
 }
