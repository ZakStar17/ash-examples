--- conflicted
+++ resolved
@@ -7,15 +7,11 @@
   ptr::{self},
 };
 
-<<<<<<< HEAD
-use crate::device_destroyable::ManuallyDestroyed;
-
-use super::{EnabledDeviceExtensions, PhysicalDevice, Queues};
-=======
-use crate::{device::queues::Queue, errors::OutOfMemoryError};
+use crate::{
+  device::queues::Queue, device_destroyable::ManuallyDestroyed, errors::OutOfMemoryError,
+};
 
 use super::{EnabledDeviceExtensions, PhysicalDevice, SingleQueues};
->>>>>>> 1e397ddb
 
 pub struct Device {
   pub inner: ash::Device,
@@ -57,13 +53,8 @@
       EnabledDeviceExtensions::mark_supported_by_physical_device(instance, **physical_device)?;
     let extension_ptrs = to_enable_extensions.get_extension_list();
 
-<<<<<<< HEAD
-    log::debug!(
-      "Enabling the following device extensions:\n{:?}",
-=======
     log::info!(
       "Enabling the following device extensions:\n{:#?}",
->>>>>>> 1e397ddb
       to_enable_extensions
     );
 
@@ -139,12 +130,12 @@
   }
 }
 
-<<<<<<< HEAD
 impl ManuallyDestroyed for Device {
   unsafe fn destroy_self(&self) {
     self.destroy_device(None);
   }
-=======
+}
+
 fn debug_print_queues(physical_device: &PhysicalDevice, queues: &SingleQueues) -> std::fmt::Result {
   let queue_family_properties = &physical_device.queue_family_properties;
 
@@ -249,5 +240,4 @@
   log::debug!("{}", output);
 
   Ok(())
->>>>>>> 1e397ddb
 }