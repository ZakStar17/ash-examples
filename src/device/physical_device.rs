use std::{ffi::CStr, ops::Deref};

use ash::vk;

<<<<<<< HEAD
use crate::utility::c_char_array_to_string;

=======
>>>>>>> 071a7868
use super::select_physical_device;

use super::QueueFamilies;

// Saves physical device additional information in order to not query it multiple times
pub struct PhysicalDevice {
  inner: vk::PhysicalDevice,
  pub queue_families: QueueFamilies,
  pub mem_properties: vk::PhysicalDeviceMemoryProperties,
  pub max_memory_allocation_size: u64,
}

impl Deref for PhysicalDevice {
  type Target = vk::PhysicalDevice;

  fn deref(&self) -> &Self::Target {
    &self.inner
  }
}

impl PhysicalDevice {
  pub unsafe fn select<'b>(
    instance: &'b ash::Instance,
  ) -> Result<Option<PhysicalDevice>, vk::Result> {
    match select_physical_device(instance)? {
      Some((physical_device, properties, _features, queue_families)) => {
        let mem_properties = instance.get_physical_device_memory_properties(physical_device);
        let queue_family_properties =
          instance.get_physical_device_queue_family_properties(physical_device);

        log::info!(
<<<<<<< HEAD
          "Using physical device \"{}\"",
          c_char_array_to_string(&properties.p10.device_name)
        );
        print_queue_families_debug_info(&queue_family_properties);
        print_device_memory_debug_info(&mem_properties);

        log::info!(
          "Using physical device \"{}\"",
          c_char_array_to_string(&properties.p10.device_name)
=======
          "Using physical device \"{:?}\"",
          unsafe { CStr::from_ptr(properties.p10.device_name.as_ptr()) }, // expected to be a valid cstr
>>>>>>> 071a7868
        );
        print_queue_families_debug_info(&queue_family_properties);
        print_device_memory_debug_info(&mem_properties);

        Ok(Some(PhysicalDevice {
          inner: physical_device,
          queue_families,
          mem_properties,
          max_memory_allocation_size: properties.p11.max_memory_allocation_size,
        }))
      }
      None => Ok(None),
    }
  }

  pub fn memory_type_heap(&self, type_i: usize) -> vk::MemoryHeap {
    self.mem_properties.memory_heaps[self.mem_properties.memory_types[type_i].heap_index as usize]
  }
}

pub struct MemoryTypesIterator<'a> {
  valid_types_bitmask: u32,
  i: usize,
  required_properties: vk::MemoryPropertyFlags,
  types: &'a [vk::MemoryType; vk::MAX_MEMORY_TYPES],
  types_count: usize,
}

impl<'a> Iterator for MemoryTypesIterator<'a> {
  type Item = (usize, vk::MemoryType);

  fn next(&mut self) -> Option<Self::Item> {
    loop {
      if self.i >= self.types_count {
        return None;
      }
      let valid_bit = self.valid_types_bitmask & (1 << self.i) > 0;
      if valid_bit
        && self.types[self.i]
          .property_flags
          .contains(self.required_properties)
      {
        let item = Some((self.i, self.types[self.i]));
        self.i += 1;
        return item;
      }
      self.i += 1;
    }
  }
}

impl<'a> MemoryTypesIterator<'a> {
  pub fn new(
    physical_device: &'a PhysicalDevice,
    valid_types_bitmask: u32,
    memory_properties: vk::MemoryPropertyFlags,
  ) -> Self {
    Self {
      valid_types_bitmask,
      i: 0,
      required_properties: memory_properties,
      types: &physical_device.mem_properties.memory_types,
      types_count: physical_device.mem_properties.memory_type_count as usize,
    }
  }
}

// filters memory types by unique heaps
pub struct UniqueHeapMemoryTypesIterator<'a> {
  iter: MemoryTypesIterator<'a>,
  iterated_heaps: [bool; vk::MAX_MEMORY_HEAPS],
}

impl<'a> Iterator for UniqueHeapMemoryTypesIterator<'a> {
  type Item = <MemoryTypesIterator<'a> as Iterator>::Item;

  fn next(&mut self) -> Option<Self::Item> {
    while let Some(next) = self.iter.next() {
      if !self.iterated_heaps[next.1.heap_index as usize] {
        self.iterated_heaps[next.1.heap_index as usize] = true;
        return Some(next);
      }
    }
    None
  }
}

impl<'a> UniqueHeapMemoryTypesIterator<'a> {
  pub fn new(
    physical_device: &'a PhysicalDevice,
    valid_types_bitmask: u32,
    memory_properties: vk::MemoryPropertyFlags,
  ) -> Self {
    Self {
      iter: MemoryTypesIterator::new(physical_device, valid_types_bitmask, memory_properties),
      iterated_heaps: [false; vk::MAX_MEMORY_HEAPS],
    }
  }
}

impl PhysicalDevice {
  pub fn iterate_memory_types_with_unique_heaps(
    &self,
    valid_types_bitmask: u32,
    memory_properties: vk::MemoryPropertyFlags,
  ) -> UniqueHeapMemoryTypesIterator {
    UniqueHeapMemoryTypesIterator::new(self, valid_types_bitmask, memory_properties)
  }
}

fn print_queue_families_debug_info(properties: &Vec<vk::QueueFamilyProperties>) {
  log::debug!("Queue family properties: {:#?}", properties);
}

fn print_device_memory_debug_info(mem_properties: &vk::PhysicalDeviceMemoryProperties) {
  log::debug!("Available memory heaps:");
  for heap_i in 0..mem_properties.memory_heap_count {
    let heap = mem_properties.memory_heaps[heap_i as usize];
    let heap_flags = if heap.flags.is_empty() {
      String::from("no heap flags")
    } else {
      format!("heap flags [{:?}]", heap.flags)
    };

    log::debug!(
      "    {} -> {}mb with {} and attributed memory types:",
      heap_i,
      heap.size / 1000000,
      heap_flags
    );
    for type_i in 0..mem_properties.memory_type_count {
      let mem_type = mem_properties.memory_types[type_i as usize];
      if mem_type.heap_index != heap_i {
        continue;
      }

      let flags = mem_type.property_flags;
      log::debug!(
        "        {} -> {}",
        type_i,
        if flags.is_empty() {
          "<no flags>".to_owned()
        } else {
          format!("[{:?}]", flags)
        }
      );
    }
  }
}<|MERGE_RESOLUTION|>--- conflicted
+++ resolved
@@ -2,11 +2,6 @@
 
 use ash::vk;
 
-<<<<<<< HEAD
-use crate::utility::c_char_array_to_string;
-
-=======
->>>>>>> 071a7868
 use super::select_physical_device;
 
 use super::QueueFamilies;
@@ -38,20 +33,8 @@
           instance.get_physical_device_queue_family_properties(physical_device);
 
         log::info!(
-<<<<<<< HEAD
-          "Using physical device \"{}\"",
-          c_char_array_to_string(&properties.p10.device_name)
-        );
-        print_queue_families_debug_info(&queue_family_properties);
-        print_device_memory_debug_info(&mem_properties);
-
-        log::info!(
-          "Using physical device \"{}\"",
-          c_char_array_to_string(&properties.p10.device_name)
-=======
           "Using physical device \"{:?}\"",
           unsafe { CStr::from_ptr(properties.p10.device_name.as_ptr()) }, // expected to be a valid cstr
->>>>>>> 071a7868
         );
         print_queue_families_debug_info(&queue_family_properties);
         print_device_memory_debug_info(&mem_properties);
