--- conflicted
+++ resolved
@@ -6,10 +6,8 @@
 
 use crate::{
   command_pools::CommandPools,
-<<<<<<< HEAD
   create_objs::{create_fence, create_semaphore},
-  destroy,
-  device_destroyable::{DeviceManuallyDestroyed, ManuallyDestroyed},
+  device_destroyable::{destroy, DeviceManuallyDestroyed, ManuallyDestroyed},
   errors::{InitializationError, OutOfMemoryError},
   gpu_data::GPUData,
   initialization::{
@@ -18,14 +16,6 @@
   },
   pipelines::{self, GraphicsPipeline},
   render_pass::create_render_pass,
-=======
-  create_objs::{create_buffer, create_fence, create_image, create_semaphore},
-  device::{create_logical_device, PhysicalDevice, Queues},
-  device_destroyable::{destroy, DeviceManuallyDestroyed, ManuallyDestroyed},
-  entry,
-  errors::{AllocationError, InitializationError, OutOfMemoryError},
-  instance::create_instance,
->>>>>>> 4f4b7c5e
   utility::OnErr,
 };
 
@@ -257,144 +247,4 @@
       ManuallyDestroyed::destroy_self(&self.instance);
     }
   }
-<<<<<<< HEAD
-=======
-}
-
-impl GPUData {
-  pub fn new(
-    device: &ash::Device,
-    physical_device: &PhysicalDevice,
-    image_width: u32,
-    image_height: u32,
-    buffer_size: u64,
-  ) -> Result<Self, AllocationError> {
-    // GPU image with DEVICE_LOCAL flags
-    let clear_image = create_image(
-      device,
-      image_width,
-      image_height,
-      vk::ImageUsageFlags::TRANSFER_SRC.bitor(vk::ImageUsageFlags::TRANSFER_DST),
-    )?;
-    log::debug!("Allocating memory for the image that will be cleared");
-
-    let clear_image_memory_alloc_result = allocate_and_bind_memory(
-      device,
-      physical_device,
-      vk::MemoryPropertyFlags::DEVICE_LOCAL,
-      &[],
-      &[],
-      &[clear_image],
-      &[unsafe { device.get_image_memory_requirements(clear_image) }],
-    )
-    .or_else(|err| {
-      log::warn!("Failed to allocate optimal memory for image:\n{:?}", err);
-      allocate_and_bind_memory(
-        device,
-        physical_device,
-        vk::MemoryPropertyFlags::empty(),
-        &[],
-        &[],
-        &[clear_image],
-        &[unsafe { device.get_image_memory_requirements(clear_image) }],
-      )
-    });
-    let clear_image_memory = match clear_image_memory_alloc_result {
-      Ok(alloc) => alloc.memory,
-      Err(err) => {
-        unsafe {
-          clear_image.destroy_self(device);
-        }
-        return Err(err);
-      }
-    };
-
-    let final_buffer = match create_buffer(device, buffer_size, vk::BufferUsageFlags::TRANSFER_DST)
-    {
-      Ok(buffer) => buffer,
-      Err(err) => {
-        unsafe {
-          destroy!(device => &clear_image_memory, &clear_image);
-        }
-        return Err(err.into());
-      }
-    };
-    log::debug!("Allocating memory for the final buffer");
-    let final_buffer_memory_alloc_result = allocate_and_bind_memory(
-      device,
-      physical_device,
-      vk::MemoryPropertyFlags::HOST_VISIBLE.bitor(vk::MemoryPropertyFlags::HOST_CACHED),
-      &[final_buffer],
-      &[unsafe { device.get_buffer_memory_requirements(final_buffer) }],
-      &[],
-      &[],
-    )
-    .or_else(|err| {
-      log::warn!(
-        "Failed to allocate optimal memory for the final buffer:\n{:?}",
-        err
-      );
-      allocate_and_bind_memory(
-        device,
-        physical_device,
-        vk::MemoryPropertyFlags::HOST_VISIBLE,
-        &[final_buffer],
-        &[unsafe { device.get_buffer_memory_requirements(final_buffer) }],
-        &[],
-        &[],
-      )
-    });
-    let final_buffer_memory = match final_buffer_memory_alloc_result {
-      Ok(alloc) => alloc.memory,
-      Err(err) => {
-        unsafe {
-          destroy!(device => &clear_image_memory, &clear_image, &final_buffer);
-        }
-        return Err(err);
-      }
-    };
-
-    Ok(Self {
-      clear_image,
-      clear_image_memory,
-      final_buffer,
-      final_buffer_size: buffer_size,
-      final_buffer_memory,
-    })
-  }
-
-  // map can fail with vk::Result::ERROR_MEMORY_MAP_FAILED
-  // in most cases it may be possible to try mapping again a smaller range
-  pub unsafe fn get_buffer_data<F: FnOnce(&[u8])>(
-    &self,
-    device: &ash::Device,
-    f: F,
-  ) -> Result<(), vk::Result> {
-    let ptr = device.map_memory(
-      self.final_buffer_memory,
-      0,
-      // if size is not vk::WHOLE_SIZE, mapping should follow alignments
-      vk::WHOLE_SIZE,
-      vk::MemoryMapFlags::empty(),
-    )? as *const u8;
-    let data = std::slice::from_raw_parts(ptr, self.final_buffer_size as usize);
-
-    f(data);
-
-    unsafe {
-      device.unmap_memory(self.final_buffer_memory);
-    }
-
-    Ok(())
-  }
-}
-
-impl DeviceManuallyDestroyed for GPUData {
-  unsafe fn destroy_self(&self, device: &ash::Device) {
-    self.clear_image.destroy_self(device);
-    self.clear_image_memory.destroy_self(device);
-    self.final_buffer.destroy_self(device);
-    self.final_buffer_memory.destroy_self(device);
-  }
->>>>>>> 4f4b7c5e
 }