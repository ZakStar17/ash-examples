use ash::vk;
use std::{marker::PhantomData, ptr};

use crate::{
  command_pools::CommandPools,
<<<<<<< HEAD
  create_objs::{create_fence, create_semaphore},
=======
  create_objs::{create_buffer, create_fence, create_image, create_semaphore},
  device::{Device, PhysicalDevice, SingleQueues},
>>>>>>> 8d872177
  device_destroyable::{destroy, DeviceManuallyDestroyed, ManuallyDestroyed},
  errors::{InitializationError, OutOfMemoryError},
  gpu_data::GPUData,
  initialization::{
    self, create_instance,
    device::{Device, PhysicalDevice, Queues},
  },
  pipelines::{self, GraphicsPipeline},
  render_pass::create_render_pass,
  utility::OnErr,
};

pub struct Renderer {
  _entry: ash::Entry,
  instance: ash::Instance,
  #[cfg(feature = "vl")]
<<<<<<< HEAD
  debug_utils: crate::initialization::DebugUtils,
  physical_device: PhysicalDevice,
  device: Device,
  queues: Queues,

  render_pass: vk::RenderPass,
  pipeline: GraphicsPipeline,
=======
  debug_utils: crate::validation_layers::DebugUtils,
  #[cfg(feature = "vl")]
  marker: crate::validation_layers::DebugUtilsMarker,
  physical_device: PhysicalDevice,
  device: Device,
  queues: SingleQueues,
>>>>>>> 8d872177
  command_pools: CommandPools,
  gpu_data: GPUData,
}

impl Renderer {
  pub fn initialize(
    image_width: u32,
    image_height: u32,
    buffer_size: u64,
  ) -> Result<Self, InitializationError> {
    let entry: ash::Entry = unsafe { initialization::get_entry() };

    #[cfg(feature = "vl")]
    let (instance, debug_utils) = create_instance(&entry)?;
    #[cfg(not(feature = "vl"))]
    let instance = create_instance(&entry)?;

    let destroy_instance = || unsafe {
      #[cfg(feature = "vl")]
      destroy!(&debug_utils);
      destroy!(&instance);
    };

    let physical_device =
      match unsafe { PhysicalDevice::select(&instance) }.on_err(|_| destroy_instance())? {
        Some(device) => device,
        None => {
          destroy_instance();
          return Err(InitializationError::NoCompatibleDevices);
        }
      };

    let (device, queues) =
      Device::create(&instance, &physical_device).on_err(|_| destroy_instance())?;

<<<<<<< HEAD
    let render_pass = create_render_pass(&device).on_err(|_| unsafe {
=======
    #[cfg(feature = "vl")]
    let marker = crate::validation_layers::DebugUtilsMarker::new(&instance, &device);
    #[cfg(feature = "vl")]
    unsafe {
      marker.set_queue_labels(queues);
    }

    let command_pools = CommandPools::new(
      &device,
      &physical_device,
      #[cfg(feature = "vl")]
      &marker,
    )
    .on_err(|_| unsafe {
>>>>>>> 8d872177
      destroy!(&device);
      destroy_instance();
    })?;

    let (gpu_data, gpu_data_pending_initialization) = GPUData::new(
      &device,
      &physical_device,
      render_pass,
      vk::Extent2D {
        width: image_width,
        height: image_height,
      },
      buffer_size,
<<<<<<< HEAD
      &queues,
=======
      #[cfg(feature = "vl")]
      &marker,
>>>>>>> 8d872177
    )
    .on_err(|_| unsafe {
      destroy!(&device => &render_pass, &device);
      destroy_instance();
    })?;

    log::info!("Creating pipeline cache");
    let (pipeline_cache, created_from_file) =
      pipelines::create_pipeline_cache(&device, &physical_device).on_err(|_| unsafe {
        destroy!(&device => &gpu_data_pending_initialization, &gpu_data, &render_pass, &device);
        destroy_instance();
      })?;
    if created_from_file {
      log::info!("Cache successfully created from an existing cache file");
    } else {
      log::info!("Cache initialized as empty");
    }

    log::debug!("Creating pipeline");
    let pipeline =
      GraphicsPipeline::create(&device, pipeline_cache, render_pass).on_err(|_| unsafe {
        destroy!(&device => &pipeline_cache, &gpu_data_pending_initialization, &gpu_data, &render_pass, &device);
        destroy_instance();
      })?;

    // no more pipelines will be created, so might as well save and delete the cache
    log::info!("Saving pipeline cache");
    if let Err(err) = pipelines::save_pipeline_cache(&device, &physical_device, pipeline_cache) {
      log::error!("Failed to save pipeline cache: {:?}", err);
    }
    unsafe {
      pipeline_cache.destroy_self(&device);
    }

    let command_pools = CommandPools::new(&device, &physical_device).on_err(|_| unsafe {
      destroy!(&device => &pipeline, &gpu_data_pending_initialization, &gpu_data_pending_initialization, &gpu_data, &render_pass, &device);
      destroy_instance();
    })?;

    unsafe {
      gpu_data_pending_initialization
        .wait_and_self_destroy(&device)
        .on_err(|_| {
          destroy!(&device => &command_pools, &pipeline, &gpu_data, &render_pass, &device);
          destroy_instance();
        })?;
    }

    Ok(Self {
      _entry: entry,
      instance,
      #[cfg(feature = "vl")]
      debug_utils,
      #[cfg(feature = "vl")]
      marker,
      physical_device,
      device,
      queues,
      command_pools,
      gpu_data,
      render_pass,
      pipeline,
    })
  }

  pub unsafe fn record_work(&mut self) -> Result<(), OutOfMemoryError> {
    self.command_pools.graphics_pool.reset(&self.device)?;
    self.command_pools.graphics_pool.record_triangle(
      &self.device,
      &self.physical_device.queue_families,
      self.render_pass,
      &self.pipeline,
      &self.gpu_data,
    )?;

    self.command_pools.transfer_pool.reset(&self.device)?;
    self.command_pools.transfer_pool.record_copy_img_to_buffer(
      &self.device,
      &self.physical_device.queue_families,
      self.gpu_data.render_target,
      self.gpu_data.host_output_buffer,
    )?;

    Ok(())
  }

  // can return vk::Result::ERROR_DEVICE_LOST
  pub fn submit_and_wait(&self) -> Result<(), vk::Result> {
    let image_clear_finished = create_semaphore(
      &self.device,
      #[cfg(feature = "vl")]
      &self.marker,
      #[cfg(feature = "vl")]
      c"image_clear_finished",
    )?;
    let all_done = create_fence(
      &self.device,
      #[cfg(feature = "vl")]
      &self.marker,
      #[cfg(feature = "vl")]
      c"all_done",
    )
    .on_err(|_| unsafe { destroy!(&self.device => &image_clear_finished) })?;

    let clear_image_submit = vk::SubmitInfo {
      s_type: vk::StructureType::SUBMIT_INFO,
      p_next: ptr::null(),
      wait_semaphore_count: 0,
      p_wait_semaphores: ptr::null(),
      p_wait_dst_stage_mask: ptr::null(),
      command_buffer_count: 1,
      p_command_buffers: &self.command_pools.graphics_pool.triangle,
      signal_semaphore_count: 1,
      p_signal_semaphores: &image_clear_finished,
      _marker: PhantomData,
    };
    let wait_for = vk::PipelineStageFlags::TRANSFER;
    let transfer_image_submit = vk::SubmitInfo {
      s_type: vk::StructureType::SUBMIT_INFO,
      p_next: ptr::null(),
      wait_semaphore_count: 1,
      p_wait_semaphores: &image_clear_finished,
      p_wait_dst_stage_mask: &wait_for,
      command_buffer_count: 1,
      p_command_buffers: &self.command_pools.transfer_pool.copy_image_to_buffer,
      signal_semaphore_count: 0,
      p_signal_semaphores: ptr::null(),
      _marker: PhantomData,
    };

    let destroy_objs = || unsafe { destroy!(&self.device => &image_clear_finished, &all_done) };

    unsafe {
      self
        .device
        .queue_submit(
<<<<<<< HEAD
          self.queues.graphics,
=======
          self.queues.compute.handle,
>>>>>>> 8d872177
          &[clear_image_submit],
          vk::Fence::null(),
        )
        .on_err(|_| destroy_objs())?;
      self
        .device
        .queue_submit(
          self.queues.transfer.handle,
          &[transfer_image_submit],
          all_done,
        )
        .on_err(|_| destroy_objs())?;

      self
        .device
        .wait_for_fences(&[all_done], true, u64::MAX)
        .on_err(|_| destroy_objs())?;
    }

    destroy_objs();

    Ok(())
  }

  pub unsafe fn get_resulting_data(&self, buffer_size: u64) -> Result<&[u8], vk::Result> {
    self
      .gpu_data
      .map_buffer_after_completion(&self.device, &self.physical_device, buffer_size)
  }
}

impl Drop for Renderer {
  fn drop(&mut self) {
    log::debug!("Destroying renderer objects...");
    unsafe {
      // wait until all operations have finished and the device is safe to destroy
      self
        .device
        .device_wait_idle()
        .expect("Failed to wait for the device to become idle during drop");

      destroy!(&self.device => &self.command_pools, &self.gpu_data, &self.pipeline, &self.render_pass);

      ManuallyDestroyed::destroy_self(&self.device);

      #[cfg(feature = "vl")]
      {
        ManuallyDestroyed::destroy_self(&self.debug_utils);
      }
      ManuallyDestroyed::destroy_self(&self.instance);
    }
  }
<<<<<<< HEAD
=======
}

impl GPUData {
  pub fn new(
    device: &Device,
    physical_device: &PhysicalDevice,
    image_width: u32,
    image_height: u32,
    buffer_size: u64,
    #[cfg(feature = "vl")] marker: &super::validation_layers::DebugUtilsMarker,
  ) -> Result<Self, allocator::AllocationError> {
    // GPU image with DEVICE_LOCAL flags
    let clear_image = create_image(
      device,
      image_width,
      image_height,
      vk::ImageUsageFlags::TRANSFER_SRC.bitor(vk::ImageUsageFlags::TRANSFER_DST),
      #[cfg(feature = "vl")]
      marker,
      #[cfg(feature = "vl")]
      c"clear_image",
    )?;
    let clear_image_alloc = allocator::allocate_and_bind_memory(
      device,
      physical_device,
      [
        vk::MemoryPropertyFlags::DEVICE_LOCAL,
        vk::MemoryPropertyFlags::empty(),
      ],
      [&clear_image],
      0.5,
      #[cfg(feature = "log_alloc")]
      Some(["Image that is cleared on the compute queue"]),
      #[cfg(feature = "log_alloc")]
      "PROGRAM'S CLEAR IMAGE",
    )
    .on_err(|_| unsafe {
      clear_image.destroy_self(device);
    })
    .on_err(|_| unsafe { clear_image.destroy_self(device) })?;
    let clear_image_memory = clear_image_alloc.get_memories()[0].memory;

    let final_buffer = create_buffer(
      device,
      buffer_size,
      vk::BufferUsageFlags::TRANSFER_DST,
      #[cfg(feature = "vl")]
      marker,
      #[cfg(feature = "vl")]
      c"final_buffer",
    )
    .on_err(|_| unsafe {
      destroy!(device => &clear_image_memory, &clear_image);
    })?;
    let final_buffer_alloc = allocator::allocate_and_bind_memory(
      device,
      physical_device,
      [
        vk::MemoryPropertyFlags::HOST_VISIBLE.bitor(vk::MemoryPropertyFlags::HOST_CACHED),
        vk::MemoryPropertyFlags::HOST_VISIBLE,
      ],
      [&final_buffer],
      0.5,
      #[cfg(feature = "log_alloc")]
      Some(["Buffer where the final data is read from"]),
      #[cfg(feature = "log_alloc")]
      "OUTPUT BUFFER",
    )
    .on_err(|_| unsafe {
      destroy!(device => &clear_image_memory, &clear_image, &final_buffer);
    })?;
    let final_buffer_memory = final_buffer_alloc.get_memories()[0];

    Ok(Self {
      clear_image,
      clear_image_memory,
      final_buffer,
      final_buffer_size: buffer_size,
      final_buffer_memory,
    })
  }

  // returns a slice representing buffer contents after all operations have completed
  // map can fail with vk::Result::ERROR_MEMORY_MAP_FAILED
  // in most cases it may be possible to try mapping again a smaller range
  pub unsafe fn map_buffer_after_completion(
    &self,
    device: &ash::Device,
    physical_device: &PhysicalDevice,
  ) -> Result<&[u8], vk::Result> {
    if !physical_device.mem_properties.memory_types[self.final_buffer_memory.type_index]
      .property_flags
      .contains(vk::MemoryPropertyFlags::HOST_COHERENT)
    {
      let range = vk::MappedMemoryRange {
        s_type: vk::StructureType::MAPPED_MEMORY_RANGE,
        p_next: ptr::null(),
        memory: *self.final_buffer_memory,
        offset: 0,
        size: vk::WHOLE_SIZE,
        _marker: PhantomData,
      };
      device.invalidate_mapped_memory_ranges(&[range])?;
    }

    let ptr = device.map_memory(
      *self.final_buffer_memory,
      0,
      // if size is not vk::WHOLE_SIZE, mapping should follow alignments
      vk::WHOLE_SIZE,
      vk::MemoryMapFlags::empty(),
    )? as *const u8;

    Ok(std::slice::from_raw_parts(
      ptr,
      self.final_buffer_size as usize,
    ))
  }
}

impl DeviceManuallyDestroyed for GPUData {
  unsafe fn destroy_self(&self, device: &ash::Device) {
    self.clear_image.destroy_self(device);
    self.clear_image_memory.destroy_self(device);
    self.final_buffer.destroy_self(device);
    self.final_buffer_memory.destroy_self(device);
  }
>>>>>>> 8d872177
}<|MERGE_RESOLUTION|>--- conflicted
+++ resolved
@@ -3,18 +3,13 @@
 
 use crate::{
   command_pools::CommandPools,
-<<<<<<< HEAD
   create_objs::{create_fence, create_semaphore},
-=======
-  create_objs::{create_buffer, create_fence, create_image, create_semaphore},
-  device::{Device, PhysicalDevice, SingleQueues},
->>>>>>> 8d872177
   device_destroyable::{destroy, DeviceManuallyDestroyed, ManuallyDestroyed},
-  errors::{InitializationError, OutOfMemoryError},
+  errors::{InitializationError, OutOfMemoryError, QueueSubmitError},
   gpu_data::GPUData,
   initialization::{
     self, create_instance,
-    device::{Device, PhysicalDevice, Queues},
+    device::{Device, PhysicalDevice, SingleQueues},
   },
   pipelines::{self, GraphicsPipeline},
   render_pass::create_render_pass,
@@ -25,23 +20,18 @@
   _entry: ash::Entry,
   instance: ash::Instance,
   #[cfg(feature = "vl")]
-<<<<<<< HEAD
   debug_utils: crate::initialization::DebugUtils,
-  physical_device: PhysicalDevice,
-  device: Device,
-  queues: Queues,
-
-  render_pass: vk::RenderPass,
-  pipeline: GraphicsPipeline,
-=======
-  debug_utils: crate::validation_layers::DebugUtils,
   #[cfg(feature = "vl")]
-  marker: crate::validation_layers::DebugUtilsMarker,
+  marker: crate::initialization::DebugUtilsMarker,
   physical_device: PhysicalDevice,
   device: Device,
   queues: SingleQueues,
->>>>>>> 8d872177
+
   command_pools: CommandPools,
+
+  render_pass: vk::RenderPass,
+  pipeline: GraphicsPipeline,
+
   gpu_data: GPUData,
 }
 
@@ -76,24 +66,14 @@
     let (device, queues) =
       Device::create(&instance, &physical_device).on_err(|_| destroy_instance())?;
 
-<<<<<<< HEAD
+    #[cfg(feature = "vl")]
+    let marker = crate::initialization::DebugUtilsMarker::new(&instance, &device);
+    #[cfg(feature = "vl")]
+    unsafe {
+      marker.set_queue_labels(queues);
+    }
+
     let render_pass = create_render_pass(&device).on_err(|_| unsafe {
-=======
-    #[cfg(feature = "vl")]
-    let marker = crate::validation_layers::DebugUtilsMarker::new(&instance, &device);
-    #[cfg(feature = "vl")]
-    unsafe {
-      marker.set_queue_labels(queues);
-    }
-
-    let command_pools = CommandPools::new(
-      &device,
-      &physical_device,
-      #[cfg(feature = "vl")]
-      &marker,
-    )
-    .on_err(|_| unsafe {
->>>>>>> 8d872177
       destroy!(&device);
       destroy_instance();
     })?;
@@ -107,12 +87,9 @@
         height: image_height,
       },
       buffer_size,
-<<<<<<< HEAD
       &queues,
-=======
       #[cfg(feature = "vl")]
       &marker,
->>>>>>> 8d872177
     )
     .on_err(|_| unsafe {
       destroy!(&device => &render_pass, &device);
@@ -147,7 +124,8 @@
       pipeline_cache.destroy_self(&device);
     }
 
-    let command_pools = CommandPools::new(&device, &physical_device).on_err(|_| unsafe {
+    let command_pools = CommandPools::new(&device, &physical_device,#[cfg(feature = "vl")]
+    &marker,).on_err(|_| unsafe {
       destroy!(&device => &pipeline, &gpu_data_pending_initialization, &gpu_data_pending_initialization, &gpu_data, &render_pass, &device);
       destroy_instance();
     })?;
@@ -200,7 +178,7 @@
   }
 
   // can return vk::Result::ERROR_DEVICE_LOST
-  pub fn submit_and_wait(&self) -> Result<(), vk::Result> {
+  pub fn submit_and_wait(&self) -> Result<(), QueueSubmitError> {
     let image_clear_finished = create_semaphore(
       &self.device,
       #[cfg(feature = "vl")]
@@ -249,11 +227,7 @@
       self
         .device
         .queue_submit(
-<<<<<<< HEAD
-          self.queues.graphics,
-=======
-          self.queues.compute.handle,
->>>>>>> 8d872177
+          self.queues.graphics.handle,
           &[clear_image_submit],
           vk::Fence::null(),
         )
@@ -306,134 +280,4 @@
       ManuallyDestroyed::destroy_self(&self.instance);
     }
   }
-<<<<<<< HEAD
-=======
-}
-
-impl GPUData {
-  pub fn new(
-    device: &Device,
-    physical_device: &PhysicalDevice,
-    image_width: u32,
-    image_height: u32,
-    buffer_size: u64,
-    #[cfg(feature = "vl")] marker: &super::validation_layers::DebugUtilsMarker,
-  ) -> Result<Self, allocator::AllocationError> {
-    // GPU image with DEVICE_LOCAL flags
-    let clear_image = create_image(
-      device,
-      image_width,
-      image_height,
-      vk::ImageUsageFlags::TRANSFER_SRC.bitor(vk::ImageUsageFlags::TRANSFER_DST),
-      #[cfg(feature = "vl")]
-      marker,
-      #[cfg(feature = "vl")]
-      c"clear_image",
-    )?;
-    let clear_image_alloc = allocator::allocate_and_bind_memory(
-      device,
-      physical_device,
-      [
-        vk::MemoryPropertyFlags::DEVICE_LOCAL,
-        vk::MemoryPropertyFlags::empty(),
-      ],
-      [&clear_image],
-      0.5,
-      #[cfg(feature = "log_alloc")]
-      Some(["Image that is cleared on the compute queue"]),
-      #[cfg(feature = "log_alloc")]
-      "PROGRAM'S CLEAR IMAGE",
-    )
-    .on_err(|_| unsafe {
-      clear_image.destroy_self(device);
-    })
-    .on_err(|_| unsafe { clear_image.destroy_self(device) })?;
-    let clear_image_memory = clear_image_alloc.get_memories()[0].memory;
-
-    let final_buffer = create_buffer(
-      device,
-      buffer_size,
-      vk::BufferUsageFlags::TRANSFER_DST,
-      #[cfg(feature = "vl")]
-      marker,
-      #[cfg(feature = "vl")]
-      c"final_buffer",
-    )
-    .on_err(|_| unsafe {
-      destroy!(device => &clear_image_memory, &clear_image);
-    })?;
-    let final_buffer_alloc = allocator::allocate_and_bind_memory(
-      device,
-      physical_device,
-      [
-        vk::MemoryPropertyFlags::HOST_VISIBLE.bitor(vk::MemoryPropertyFlags::HOST_CACHED),
-        vk::MemoryPropertyFlags::HOST_VISIBLE,
-      ],
-      [&final_buffer],
-      0.5,
-      #[cfg(feature = "log_alloc")]
-      Some(["Buffer where the final data is read from"]),
-      #[cfg(feature = "log_alloc")]
-      "OUTPUT BUFFER",
-    )
-    .on_err(|_| unsafe {
-      destroy!(device => &clear_image_memory, &clear_image, &final_buffer);
-    })?;
-    let final_buffer_memory = final_buffer_alloc.get_memories()[0];
-
-    Ok(Self {
-      clear_image,
-      clear_image_memory,
-      final_buffer,
-      final_buffer_size: buffer_size,
-      final_buffer_memory,
-    })
-  }
-
-  // returns a slice representing buffer contents after all operations have completed
-  // map can fail with vk::Result::ERROR_MEMORY_MAP_FAILED
-  // in most cases it may be possible to try mapping again a smaller range
-  pub unsafe fn map_buffer_after_completion(
-    &self,
-    device: &ash::Device,
-    physical_device: &PhysicalDevice,
-  ) -> Result<&[u8], vk::Result> {
-    if !physical_device.mem_properties.memory_types[self.final_buffer_memory.type_index]
-      .property_flags
-      .contains(vk::MemoryPropertyFlags::HOST_COHERENT)
-    {
-      let range = vk::MappedMemoryRange {
-        s_type: vk::StructureType::MAPPED_MEMORY_RANGE,
-        p_next: ptr::null(),
-        memory: *self.final_buffer_memory,
-        offset: 0,
-        size: vk::WHOLE_SIZE,
-        _marker: PhantomData,
-      };
-      device.invalidate_mapped_memory_ranges(&[range])?;
-    }
-
-    let ptr = device.map_memory(
-      *self.final_buffer_memory,
-      0,
-      // if size is not vk::WHOLE_SIZE, mapping should follow alignments
-      vk::WHOLE_SIZE,
-      vk::MemoryMapFlags::empty(),
-    )? as *const u8;
-
-    Ok(std::slice::from_raw_parts(
-      ptr,
-      self.final_buffer_size as usize,
-    ))
-  }
-}
-
-impl DeviceManuallyDestroyed for GPUData {
-  unsafe fn destroy_self(&self, device: &ash::Device) {
-    self.clear_image.destroy_self(device);
-    self.clear_image_memory.destroy_self(device);
-    self.final_buffer.destroy_self(device);
-    self.final_buffer_memory.destroy_self(device);
-  }
->>>>>>> 8d872177
 }