--- conflicted
+++ resolved
@@ -1,13 +1,8 @@
 use ash::vk;
-<<<<<<< HEAD
-use std::ptr::{self, addr_of};
-=======
 use std::{
   marker::PhantomData,
-  ops::BitOr,
   ptr::{self, addr_of},
 };
->>>>>>> de3d1b3e
 
 use crate::{
   command_pools::CommandPools,
@@ -47,29 +42,40 @@
     buffer_size: u64,
   ) -> Result<Self, InitializationError> {
     let entry: ash::Entry = unsafe { entry::get_entry() };
-<<<<<<< HEAD
+
+    #[cfg(feature = "vl")]
     let (instance, debug_utils) = create_instance(&entry)?;
-
-    let physical_device = match unsafe { PhysicalDevice::select(&instance) }
-      .on_err(|_| unsafe { destroy!(&debug_utils, &instance) })?
-    {
-      Some(device) => device,
-      None => {
-        unsafe { destroy!(&debug_utils, &instance) };
-        return Err(InitializationError::NoCompatibleDevices);
-      }
+    #[cfg(not(feature = "vl"))]
+    let instance = create_instance(&entry)?;
+
+    let destroy_instance = || unsafe {
+      #[cfg(feature = "vl")]
+      destroy!(&debug_utils);
+      destroy!(&instance);
     };
 
-    let (device, queues) = create_logical_device(&instance, &physical_device)
-      .on_err(|_| unsafe { destroy!(&debug_utils, &instance) })?;
-
-    let render_pass = create_render_pass(&device)
-      .on_err(|_| unsafe { destroy!(&device, &debug_utils, &instance) })?;
+    let physical_device =
+      match unsafe { PhysicalDevice::select(&instance) }.on_err(|_| destroy_instance())? {
+        Some(device) => device,
+        None => {
+          destroy_instance();
+          return Err(InitializationError::NoCompatibleDevices);
+        }
+      };
+
+    let (device, queues) =
+      create_logical_device(&instance, &physical_device).on_err(|_| destroy_instance())?;
+
+    let render_pass = create_render_pass(&device).on_err(|_| unsafe {
+      destroy!(&device);
+      destroy_instance();
+    })?;
 
     log::info!("Creating pipeline cache");
     let (pipeline_cache, created_from_file) =
       pipeline_cache::create_pipeline_cache(&device, &physical_device).on_err(|_| unsafe {
-        destroy!(&device => &render_pass, &device, &debug_utils, &instance)
+        destroy!(&device => &render_pass, &device);
+        destroy_instance();
       })?;
     if created_from_file {
       log::info!("Cache successfully created from an existing cache file");
@@ -80,7 +86,8 @@
     log::debug!("Creating pipeline");
     let pipeline =
       GraphicsPipeline::create(&device, pipeline_cache, render_pass).on_err(|_| unsafe {
-        destroy!(&device => &pipeline_cache, &render_pass, &device, &debug_utils, &instance)
+        destroy!(&device => &pipeline_cache, &render_pass, &device);
+        destroy_instance();
       })?;
 
     // no more pipelines will be created, so might as well save and delete the cache
@@ -94,7 +101,8 @@
     }
 
     let mut command_pools = CommandPools::new(&device, &physical_device).on_err(|_| unsafe {
-      destroy!(&device => &pipeline, &render_pass, &device, &debug_utils, &instance)
+      destroy!(&device => &pipeline, &render_pass, &device);
+      destroy_instance();
     })?;
 
     let mut gpu_data = GPUData::new(
@@ -108,7 +116,8 @@
       buffer_size,
     )
     .on_err(|_| unsafe {
-      destroy!(&device => &command_pools, &pipeline, &render_pass, &device, &debug_utils, &instance)
+      destroy!(&device => &command_pools, &pipeline, &render_pass, &device);
+      destroy_instance();
     })?;
 
     gpu_data.initialize_memory(
@@ -117,111 +126,6 @@
       &queues,
       &mut command_pools.transfer_pool,
     )?;
-
-    Ok(Self {
-      _entry: entry,
-      instance,
-      debug_utils,
-      physical_device,
-      device,
-      queues,
-      command_pools,
-      gpu_data,
-      render_pass,
-      pipeline,
-    })
-  }
-=======
->>>>>>> de3d1b3e
-
-    #[cfg(feature = "vl")]
-    let (instance, debug_utils) = create_instance(&entry)?;
-    #[cfg(not(feature = "vl"))]
-    let instance = create_instance(&entry)?;
-
-    let destroy_instance = || unsafe {
-      #[cfg(feature = "vl")]
-      destroy!(&debug_utils);
-      destroy!(&instance);
-    };
-
-    let physical_device =
-      match unsafe { PhysicalDevice::select(&instance) }.on_err(|_| destroy_instance())? {
-        Some(device) => device,
-        None => {
-          destroy_instance();
-          return Err(InitializationError::NoCompatibleDevices);
-        }
-      };
-
-    let (device, queues) =
-      create_logical_device(&instance, &physical_device).on_err(|_| destroy_instance())?;
-
-<<<<<<< HEAD
-    let render_pass =
-      create_render_pass(&device).on_err(|_| unsafe { destroy!(&device, &instance) })?;
-
-    log::info!("Creating pipeline cache");
-    let (pipeline_cache, created_from_file) =
-      pipeline_cache::create_pipeline_cache(&device, &physical_device)
-        .on_err(|_| unsafe { destroy!(&device => &render_pass, &device, &instance) })?;
-    if created_from_file {
-      log::info!("Cache successfully created from an existing cache file");
-    } else {
-      log::info!("Cache initialized as empty");
-    }
-
-    log::debug!("Creating pipeline");
-    let pipeline =
-      GraphicsPipeline::create(&device, pipeline_cache, render_pass).on_err(|_| unsafe {
-        destroy!(&device => &pipeline_cache, &render_pass, &device, &instance)
-      })?;
-
-    // no more pipelines will be created, so might as well save and delete the cache
-    log::info!("Saving pipeline cache");
-    if let Err(err) = pipeline_cache::save_pipeline_cache(&device, &physical_device, pipeline_cache)
-    {
-      log::error!("Failed to save pipeline cache: {:?}", err);
-    }
-    unsafe {
-      pipeline_cache.destroy_self(&device);
-    }
-
-    let mut command_pools = CommandPools::new(&device, &physical_device)
-      .on_err(|_| unsafe { destroy!(&device => &pipeline, &render_pass, &device, &instance) })?;
-=======
-    let command_pools = CommandPools::new(&device, &physical_device).on_err(|_| unsafe {
-      destroy!(&device);
-      destroy_instance();
-    })?;
->>>>>>> de3d1b3e
-
-    let mut gpu_data = GPUData::new(
-      &device,
-      &physical_device,
-      render_pass,
-      vk::Extent2D {
-        width: image_width,
-        height: image_height,
-      },
-      buffer_size,
-    )
-    .on_err(|_| unsafe {
-<<<<<<< HEAD
-      destroy!(&device => &command_pools, &pipeline, &render_pass, &device, &instance)
-    })?;
-
-    gpu_data.initialize_memory(
-      &device,
-      &physical_device,
-      &queues,
-      &mut command_pools.transfer_pool,
-    )?;
-=======
-      destroy!(&device => &command_pools, &device);
-      destroy_instance();
-    })?;
->>>>>>> de3d1b3e
 
     Ok(Self {
       _entry: entry,
