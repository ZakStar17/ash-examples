--- conflicted
+++ resolved
@@ -1,12 +1,5 @@
 use ash::vk;
-<<<<<<< HEAD
-use std::{
-  marker::PhantomData,
-  ptr::{self},
-};
-=======
-use std::{marker::PhantomData, ops::BitOr, ptr};
->>>>>>> dbb8689c
+use std::{marker::PhantomData, ptr};
 
 use crate::{
   command_pools::CommandPools,
@@ -38,19 +31,6 @@
   gpu_data: GPUData,
 }
 
-<<<<<<< HEAD
-=======
-struct GPUData {
-  clear_image: vk::Image,
-  clear_image_memory: vk::DeviceMemory,
-
-  final_buffer: vk::Buffer,
-  final_buffer_size: u64,
-  final_buffer_memory: vk::DeviceMemory,
-  final_buffer_memory_type_index: u32,
-}
-
->>>>>>> dbb8689c
 impl Renderer {
   pub fn initialize(
     image_width: u32,
@@ -192,11 +172,7 @@
       p_wait_semaphores: ptr::null(),
       p_wait_dst_stage_mask: ptr::null(),
       command_buffer_count: 1,
-<<<<<<< HEAD
       p_command_buffers: &self.command_pools.graphics_pool.triangle,
-=======
-      p_command_buffers: &self.command_pools.compute_pool.clear_img,
->>>>>>> dbb8689c
       signal_semaphore_count: 1,
       p_signal_semaphores: &image_clear_finished,
       _marker: PhantomData,
@@ -270,158 +246,4 @@
       ManuallyDestroyed::destroy_self(&self.instance);
     }
   }
-<<<<<<< HEAD
-=======
-}
-
-impl GPUData {
-  pub fn new(
-    device: &ash::Device,
-    physical_device: &PhysicalDevice,
-    image_width: u32,
-    image_height: u32,
-    buffer_size: u64,
-  ) -> Result<Self, AllocationError> {
-    // GPU image with DEVICE_LOCAL flags
-    let clear_image = create_image(
-      device,
-      image_width,
-      image_height,
-      vk::ImageUsageFlags::TRANSFER_SRC.bitor(vk::ImageUsageFlags::TRANSFER_DST),
-    )?;
-    log::debug!("Allocating memory for the image that will be cleared");
-
-    let clear_image_memory_alloc_result = allocate_and_bind_memory(
-      device,
-      physical_device,
-      vk::MemoryPropertyFlags::DEVICE_LOCAL,
-      &[],
-      &[],
-      &[clear_image],
-      &[unsafe { device.get_image_memory_requirements(clear_image) }],
-    )
-    .or_else(|err| {
-      log::warn!("Failed to allocate optimal memory for image:\n{:?}", err);
-      allocate_and_bind_memory(
-        device,
-        physical_device,
-        vk::MemoryPropertyFlags::empty(),
-        &[],
-        &[],
-        &[clear_image],
-        &[unsafe { device.get_image_memory_requirements(clear_image) }],
-      )
-    });
-    let clear_image_memory = match clear_image_memory_alloc_result {
-      Ok(alloc) => alloc.memory,
-      Err(err) => {
-        unsafe {
-          clear_image.destroy_self(device);
-        }
-        return Err(err);
-      }
-    };
-
-    let final_buffer = match create_buffer(device, buffer_size, vk::BufferUsageFlags::TRANSFER_DST)
-    {
-      Ok(buffer) => buffer,
-      Err(err) => {
-        unsafe {
-          destroy!(device => &clear_image_memory, &clear_image);
-        }
-        return Err(err.into());
-      }
-    };
-    log::debug!("Allocating memory for the final buffer");
-    let final_buffer_memory_alloc_result = allocate_and_bind_memory(
-      device,
-      physical_device,
-      vk::MemoryPropertyFlags::HOST_VISIBLE.bitor(vk::MemoryPropertyFlags::HOST_CACHED),
-      &[final_buffer],
-      &[unsafe { device.get_buffer_memory_requirements(final_buffer) }],
-      &[],
-      &[],
-    )
-    .or_else(|err| {
-      log::warn!(
-        "Failed to allocate optimal memory for the final buffer:\n{:?}",
-        err
-      );
-      allocate_and_bind_memory(
-        device,
-        physical_device,
-        vk::MemoryPropertyFlags::HOST_VISIBLE,
-        &[final_buffer],
-        &[unsafe { device.get_buffer_memory_requirements(final_buffer) }],
-        &[],
-        &[],
-      )
-    });
-    let (final_buffer_memory, final_buffer_memory_type_index) =
-      match final_buffer_memory_alloc_result {
-        Ok(alloc) => (alloc.memory, alloc.type_index),
-        Err(err) => {
-          unsafe {
-            destroy!(device => &clear_image_memory, &clear_image, &final_buffer);
-          }
-          return Err(err);
-        }
-      };
-
-    Ok(Self {
-      clear_image,
-      clear_image_memory,
-      final_buffer,
-      final_buffer_size: buffer_size,
-      final_buffer_memory,
-      final_buffer_memory_type_index,
-    })
-  }
-
-  // returns a slice representing buffer contents after all operations have completed
-  // map can fail with vk::Result::ERROR_MEMORY_MAP_FAILED
-  // in most cases it may be possible to try mapping again a smaller range
-  pub unsafe fn map_buffer_after_completion(
-    &self,
-    device: &ash::Device,
-    physical_device: &PhysicalDevice,
-  ) -> Result<&[u8], vk::Result> {
-    if !physical_device.mem_properties.memory_types[self.final_buffer_memory_type_index as usize]
-      .property_flags
-      .contains(vk::MemoryPropertyFlags::HOST_COHERENT)
-    {
-      let range = vk::MappedMemoryRange {
-        s_type: vk::StructureType::MAPPED_MEMORY_RANGE,
-        p_next: ptr::null(),
-        memory: self.final_buffer_memory,
-        offset: 0,
-        size: vk::WHOLE_SIZE,
-        _marker: PhantomData,
-      };
-      device.invalidate_mapped_memory_ranges(&[range])?;
-    }
-
-    let ptr = device.map_memory(
-      self.final_buffer_memory,
-      0,
-      // if size is not vk::WHOLE_SIZE, mapping should follow alignments
-      vk::WHOLE_SIZE,
-      vk::MemoryMapFlags::empty(),
-    )? as *const u8;
-
-    Ok(std::slice::from_raw_parts(
-      ptr,
-      self.final_buffer_size as usize,
-    ))
-  }
-}
-
-impl DeviceManuallyDestroyed for GPUData {
-  unsafe fn destroy_self(&self, device: &ash::Device) {
-    self.clear_image.destroy_self(device);
-    self.clear_image_memory.destroy_self(device);
-    self.final_buffer.destroy_self(device);
-    self.final_buffer_memory.destroy_self(device);
-  }
->>>>>>> dbb8689c
 }