--- conflicted
+++ resolved
@@ -8,17 +8,9 @@
 use crate::{
   allocator::allocate_and_bind_memory,
   command_pools::CommandPools,
-<<<<<<< HEAD
   create_objs::{create_buffer, create_fence, create_image, create_image_view, create_semaphore},
   descriptor_sets::DescriptorSets,
-  destroy,
-  device_destroyable::{DeviceManuallyDestroyed, ManuallyDestroyed},
-=======
-  create_objs::{create_buffer, create_fence, create_image, create_semaphore},
-  device::{create_logical_device, PhysicalDevice, Queues},
   device_destroyable::{destroy, DeviceManuallyDestroyed, ManuallyDestroyed},
-  entry,
->>>>>>> 3397f1bb
   errors::{AllocationError, InitializationError, OutOfMemoryError},
   initialization::{
     create_instance,
@@ -268,28 +260,16 @@
     buffer_size: u64,
   ) -> Result<Self, AllocationError> {
     // GPU image with DEVICE_LOCAL flags
-<<<<<<< HEAD
     let mandelbrot_image = create_image(
       &device,
-=======
-    let clear_image = create_image(
-      device,
->>>>>>> 3397f1bb
       image_width,
       image_height,
       vk::ImageUsageFlags::TRANSFER_SRC.bitor(vk::ImageUsageFlags::STORAGE),
     )?;
     log::debug!("Allocating memory for the image that will be cleared");
-<<<<<<< HEAD
-    let mandelbrot_image_memory = match allocate_and_bind_memory(
+    let mandelbrot_image_memory_alloc_result = allocate_and_bind_memory(
       &device,
       &physical_device,
-=======
-
-    let clear_image_memory_alloc_result = allocate_and_bind_memory(
-      device,
-      physical_device,
->>>>>>> 3397f1bb
       vk::MemoryPropertyFlags::DEVICE_LOCAL,
       &[],
       &[],
@@ -308,7 +288,7 @@
         &[unsafe { device.get_image_memory_requirements(mandelbrot_image) }],
       )
     });
-    let clear_image_memory = match clear_image_memory_alloc_result {
+    let mandelbrot_image_memory = match mandelbrot_image_memory_alloc_result {
       Ok(alloc) => alloc.memory,
       Err(err) => {
         unsafe {
@@ -318,14 +298,10 @@
       }
     };
 
-<<<<<<< HEAD
     let mandelbrot_image_view = create_image_view(device, mandelbrot_image)
       .on_err(|_| unsafe { destroy!(device => &mandelbrot_image_memory, &mandelbrot_image) })?;
 
     let final_buffer = match create_buffer(&device, buffer_size, vk::BufferUsageFlags::TRANSFER_DST)
-=======
-    let final_buffer = match create_buffer(device, buffer_size, vk::BufferUsageFlags::TRANSFER_DST)
->>>>>>> 3397f1bb
     {
       Ok(buffer) => buffer,
       Err(err) => {
@@ -407,16 +383,10 @@
 }
 
 impl DeviceManuallyDestroyed for GPUData {
-<<<<<<< HEAD
-  unsafe fn destroy_self(self: &Self, device: &ash::Device) {
+  unsafe fn destroy_self(&self, device: &ash::Device) {
     self.mandelbrot_image.destroy_self(device);
     self.mandelbrot_image_memory.destroy_self(device);
     self.mandelbrot_image_view.destroy_self(device);
-=======
-  unsafe fn destroy_self(&self, device: &ash::Device) {
-    self.clear_image.destroy_self(device);
-    self.clear_image_memory.destroy_self(device);
->>>>>>> 3397f1bb
     self.final_buffer.destroy_self(device);
     self.final_buffer_memory.destroy_self(device);
   }
