use ash::vk;
use log::{debug, info};

use crate::{
  utility::{self, c_char_array_to_string},
  REQUIRED_DEVICE_EXTENSIONS, TARGET_API_VERSION,
};

#[derive(Debug)]
pub struct QueueFamily {
  pub index: u32,
  pub queue_count: u32,
}

#[derive(Debug)]
pub struct QueueFamilies {
  pub graphics: QueueFamily,
  pub compute: Option<QueueFamily>,
  pub transfer: Option<QueueFamily>,
  pub unique_indices: Vec<u32>,
}

enum Vendor {
  NVIDIA,
  AMD,
  ARM,
  INTEL,
  ImgTec,
  Qualcomm,
  Unknown(u32),
}

impl Vendor {
  fn from_id(id: u32) -> Self {
    // some known ids
    match id {
      0x1002 => Self::AMD,
      0x1010 => Self::ImgTec,
      0x10DE => Self::NVIDIA,
      0x13B5 => Self::ARM,
      0x5143 => Self::Qualcomm,
      0x8086 => Self::INTEL,
      _ => Self::Unknown(id),
    }
  }

  fn parse_driver_version(&self, v: u32) -> String {
    // different vendors can use their own version formats
    // add vendor specific parsing here if different from Vulkan, which is
    // variant (3 bits), major (7 bits), minor (10 bits), patch (12 bits)
    match self {
      Self::NVIDIA => {
        // major (10 bits), minor (8 bits), secondary branch (8 bits), tertiary branch (6 bits)
        let eight_bits = 0b11111111;
        let six_bits = 0b111111;
        format!(
          "{}.{}.{}.{}",
          v >> (32 - 10),
          v >> (32 - 10 - 8) & eight_bits,
          v >> (32 - 10 - 8 - 8) & eight_bits,
          v & six_bits
        )
      }
      _ => utility::parse_vulkan_api_version(v),
    }
  }
}

impl ToString for Vendor {
  fn to_string(&self) -> String {
    match self {
      Self::NVIDIA => "NVIDIA".to_owned(),
      Self::AMD => "AMD".to_owned(),
      Self::ARM => "ARM".to_owned(),
      Self::INTEL => "INTEL".to_owned(),
      Self::ImgTec => "ImgTec".to_owned(),
      Self::Qualcomm => "Qualcomm".to_owned(),
      Self::Unknown(id) => format!("Unknown ({})", id),
    }
  }
}

fn log_device_properties(properties: &vk::PhysicalDeviceProperties) {
  let vendor = Vendor::from_id(properties.vendor_id);
  let driver_version = vendor.parse_driver_version(properties.driver_version);

  info!(
    "\nFound the physical device \"{}\":
    API Version: {},
    Vendor: {},
    Driver Version: {},
    ID: {},
    Type: {},",
    c_char_array_to_string(&properties.device_name),
    utility::parse_vulkan_api_version(properties.api_version),
    vendor.to_string(),
    driver_version,
    properties.device_id,
    match properties.device_type {
      vk::PhysicalDeviceType::INTEGRATED_GPU => "Integrated GPU",
      vk::PhysicalDeviceType::DISCRETE_GPU => "Discrete GPU",
      vk::PhysicalDeviceType::VIRTUAL_GPU => "Virtual GPU",
      vk::PhysicalDeviceType::CPU => "CPU",
      _ => "Unknown",
    },
  );
}

fn check_extension_support(instance: &ash::Instance, device: &vk::PhysicalDevice) -> bool {
  let properties = unsafe {
    instance
      .enumerate_device_extension_properties(*device)
      .expect("Failed to get device extension properties")
  };

  let mut available: Vec<String> = properties
    .into_iter()
    .map(|prop| utility::c_char_array_to_string(&prop.extension_name))
    .collect();

  utility::not_in_slice(
    available.as_mut_slice(),
    &mut REQUIRED_DEVICE_EXTENSIONS.iter(),
    |av, req| av.as_str().cmp(req.to_str().unwrap()),
  )
  .is_empty()
}

pub unsafe fn select_physical_device(
  instance: &ash::Instance,
<<<<<<< HEAD
  required_device_extensions: &[String],
) -> (vk::PhysicalDevice, QueueFamilies) {
  let (physical_device, queue_family) = instance
=======
) -> (vk::PhysicalDevice, QueueFamilyIndices) {
  let (physical_device, queue_families) = instance
>>>>>>> c14907e1
    .enumerate_physical_devices()
    .expect("Failed to enumerate physical devices")
    .into_iter()
    .filter(|physical_device| {
      // Filter devices that are not supported
      // You should check for any feature or limit support that your application might need

      let properties = instance.get_physical_device_properties(*physical_device);
      log_device_properties(&properties);

      if properties.api_version < TARGET_API_VERSION {
        info!(
          "Skipped physical device: Device API version is less than targeted by the application"
        );
        return false;
      }

      // check if device supports all required extensions
      if !check_extension_support(instance, physical_device) {
        info!("Skipped physical device: Device does not support required extensions");
        return false;
      }

      true
    })
    .filter_map(|physical_device| {
      // Filter devices that not support specific queue families
      // Your application may not need any graphics capabilities or otherwise need features only
      //    supported by specific queues, so alter to your case accordingly
      // Generally you only need one queue from each family unless you are doing highly concurrent
      //    operations that don't share much data

      let mut graphics = None;
      let mut compute = None;
      let mut transfer = None;
      for (i, family) in instance
        .get_physical_device_queue_family_properties(physical_device)
        .iter()
        .enumerate()
      {
        let obj = QueueFamily {
          index: i as u32,
          queue_count: family.queue_count,
        };
        if family.queue_flags.contains(vk::QueueFlags::GRAPHICS) {
          graphics = Some(obj);
        } else if family.queue_flags.contains(vk::QueueFlags::COMPUTE) {
          // only set if family does not contain graphics flag
          // if a dedicated compute family is not found, the application will use the graphics one
          compute = Some(obj);
        } else if family.queue_flags.contains(vk::QueueFlags::TRANSFER) {
          // only set if family does not contain graphics nor compute flag
          // if a dedicated transfer family is not found, the application will use the graphics one
          transfer = Some(obj);
        }
      }

      if graphics.is_none() {
        info!("Skipped physical device: Device does not support graphics");
        return None;
      }

      let mut unique_indices = Vec::with_capacity(3);
      unique_indices.push(graphics.as_ref().unwrap().index);
      if let Some(f) = compute.as_ref() {
        unique_indices.push(f.index);
      }
      if let Some(f) = transfer.as_ref() {
        unique_indices.push(f.index);
      }

      Some((
        physical_device,
        QueueFamilies {
          graphics: graphics.unwrap(),
          compute,
          transfer,
          unique_indices,
        },
      ))
    })
    .min_by_key(|(physical_device, _)| {
      // Assign a score to each device and select the best one available
      // A full application may use multiple metrics like limits, queue families and even the
      //    device id to rank each device that a user can have

      // here we just rank the devices by type and select the commonly most powerful one
      match instance
        .get_physical_device_properties(*physical_device)
        .device_type
      {
        vk::PhysicalDeviceType::DISCRETE_GPU => 0,
        vk::PhysicalDeviceType::INTEGRATED_GPU => 1,
        vk::PhysicalDeviceType::VIRTUAL_GPU => 2,
        vk::PhysicalDeviceType::CPU => 3,
        vk::PhysicalDeviceType::OTHER => 4,
        _ => 5,
      }
    })
    .expect("No supported physical device available");

  let selected_properties = instance.get_physical_device_properties(physical_device);
  info!(
    "Using the physical device \"{}\"",
    c_char_array_to_string(&selected_properties.device_name)
  );

  print_debug_info(instance, physical_device);

  (physical_device, queue_families)
}

fn print_debug_info(instance: &ash::Instance, physical_device: vk::PhysicalDevice) {
  let mem_properties = unsafe { instance.get_physical_device_memory_properties(physical_device) };
  debug!("Available memory heaps:");
  for i in 0..mem_properties.memory_heap_count {
    let heap = mem_properties.memory_heaps[i as usize];
    let heap_flags = if heap.flags.is_empty() {
      String::from("no heap flags")
    } else {
      format!("heap flags {:?}", heap.flags)
    };
    let mem_type_flags: Vec<vk::MemoryPropertyFlags> = mem_properties.memory_types
      [0..(mem_properties.memory_type_count as usize)]
      .iter()
      .filter_map(|mem_type| {
        if mem_type.heap_index == i {
          Some(mem_type.property_flags)
        } else {
          None
        }
      })
      .collect();
<<<<<<< HEAD
    debug!("Available type flags: {:?}", mem_type_flags)
  }
}

fn check_extension_support(
  instance: &ash::Instance,
  device: &vk::PhysicalDevice,
  extensions: &[String],
) -> bool {
  let available_extensions = unsafe {
    instance
      .enumerate_device_extension_properties(*device)
      .expect("Failed to get device extension properties.")
  };

  let mut available_extensions: Vec<String> = available_extensions
    .into_iter()
    .map(|prop| utility::c_char_array_to_string(&prop.extension_name))
    .collect();

  debug!("Available device extensions: {:?}", available_extensions);

  match utility::contains_all(&mut available_extensions, extensions) {
    Ok(_) => true,
    Err(_) => false,
=======
    debug!(
      "  {} -> {}mb with {} and {:?} memory type flags",
      i,
      heap.size / 1000000,
      heap_flags,
      mem_type_flags
    );
>>>>>>> c14907e1
  }
}<|MERGE_RESOLUTION|>--- conflicted
+++ resolved
@@ -7,17 +7,10 @@
 };
 
 #[derive(Debug)]
-pub struct QueueFamily {
-  pub index: u32,
-  pub queue_count: u32,
-}
-
-#[derive(Debug)]
-pub struct QueueFamilies {
-  pub graphics: QueueFamily,
-  pub compute: Option<QueueFamily>,
-  pub transfer: Option<QueueFamily>,
-  pub unique_indices: Vec<u32>,
+pub struct QueueFamilyIndices {
+  pub graphics: u32,
+  pub compute: Option<u32>,
+  pub transfer: Option<u32>,
 }
 
 enum Vendor {
@@ -128,14 +121,8 @@
 
 pub unsafe fn select_physical_device(
   instance: &ash::Instance,
-<<<<<<< HEAD
-  required_device_extensions: &[String],
-) -> (vk::PhysicalDevice, QueueFamilies) {
-  let (physical_device, queue_family) = instance
-=======
 ) -> (vk::PhysicalDevice, QueueFamilyIndices) {
   let (physical_device, queue_families) = instance
->>>>>>> c14907e1
     .enumerate_physical_devices()
     .expect("Failed to enumerate physical devices")
     .into_iter()
@@ -176,20 +163,16 @@
         .iter()
         .enumerate()
       {
-        let obj = QueueFamily {
-          index: i as u32,
-          queue_count: family.queue_count,
-        };
         if family.queue_flags.contains(vk::QueueFlags::GRAPHICS) {
-          graphics = Some(obj);
+          graphics = Some(i as u32);
         } else if family.queue_flags.contains(vk::QueueFlags::COMPUTE) {
           // only set if family does not contain graphics flag
           // if a dedicated compute family is not found, the application will use the graphics one
-          compute = Some(obj);
+          compute = Some(i as u32)
         } else if family.queue_flags.contains(vk::QueueFlags::TRANSFER) {
           // only set if family does not contain graphics nor compute flag
           // if a dedicated transfer family is not found, the application will use the graphics one
-          transfer = Some(obj);
+          transfer = Some(i as u32);
         }
       }
 
@@ -198,22 +181,12 @@
         return None;
       }
 
-      let mut unique_indices = Vec::with_capacity(3);
-      unique_indices.push(graphics.as_ref().unwrap().index);
-      if let Some(f) = compute.as_ref() {
-        unique_indices.push(f.index);
-      }
-      if let Some(f) = transfer.as_ref() {
-        unique_indices.push(f.index);
-      }
-
       Some((
         physical_device,
-        QueueFamilies {
+        QueueFamilyIndices {
           graphics: graphics.unwrap(),
           compute,
           transfer,
-          unique_indices,
         },
       ))
     })
@@ -269,33 +242,6 @@
         }
       })
       .collect();
-<<<<<<< HEAD
-    debug!("Available type flags: {:?}", mem_type_flags)
-  }
-}
-
-fn check_extension_support(
-  instance: &ash::Instance,
-  device: &vk::PhysicalDevice,
-  extensions: &[String],
-) -> bool {
-  let available_extensions = unsafe {
-    instance
-      .enumerate_device_extension_properties(*device)
-      .expect("Failed to get device extension properties.")
-  };
-
-  let mut available_extensions: Vec<String> = available_extensions
-    .into_iter()
-    .map(|prop| utility::c_char_array_to_string(&prop.extension_name))
-    .collect();
-
-  debug!("Available device extensions: {:?}", available_extensions);
-
-  match utility::contains_all(&mut available_extensions, extensions) {
-    Ok(_) => true,
-    Err(_) => false,
-=======
     debug!(
       "  {} -> {}mb with {} and {:?} memory type flags",
       i,
@@ -303,6 +249,5 @@
       heap_flags,
       mem_type_flags
     );
->>>>>>> c14907e1
   }
 }