use ash::vk::{self};

use std::{ffi::CStr, os::raw::c_void, ptr};

<<<<<<< HEAD
use crate::{device_destroyable::ManuallyDestroyed, errors::OutOfMemoryError, VALIDATION_LAYERS};
=======
use crate::{device::SingleQueues, errors::OutOfMemoryError, VALIDATION_LAYERS};
>>>>>>> 1e397ddb

// returns a list of supported and unsupported instance layers
fn filter_supported(
  available: Vec<vk::LayerProperties>,
) -> (Vec<&'static CStr>, Vec<&'static CStr>) {
  VALIDATION_LAYERS.into_iter().partition(|&req| {
    available
      .iter()
      .filter_map(|av| av.layer_name_as_c_str().ok())
      .any(|av| av == req)
  })
}

// returns a subset of VALIDATION_LAYERS that are available
pub fn get_supported_validation_layers(
  entry: &ash::Entry,
) -> Result<Box<[&'static CStr]>, vk::Result> {
  log::info!("Querying Vulkan instance layers");
  let (available, unavailable) =
    filter_supported(unsafe { entry.enumerate_instance_layer_properties() }?);

  if !unavailable.is_empty() {
    log::error!(
      "Some requested validation layers are not available: {:?}",
      unavailable
    );
  }

  Ok(available.into_boxed_slice())
}

// can be extensively customized
unsafe extern "system" fn vulkan_debug_utils_callback(
  message_severity: vk::DebugUtilsMessageSeverityFlagsEXT,
  message_type: vk::DebugUtilsMessageTypeFlagsEXT,
  p_callback_data: *const vk::DebugUtilsMessengerCallbackDataEXT,
  _p_user_data: *mut c_void,
) -> vk::Bool32 {
  let types = match message_type {
    vk::DebugUtilsMessageTypeFlagsEXT::GENERAL => "[General] ",
    vk::DebugUtilsMessageTypeFlagsEXT::PERFORMANCE => "[Performance]\n",
    vk::DebugUtilsMessageTypeFlagsEXT::VALIDATION => "[Validation]\n",
    _ => "[Unknown] ",
  };
  let message = CStr::from_ptr((*p_callback_data).p_message);
  let message = format!("{}{}", types, message.to_str().unwrap());
  match message_severity {
    vk::DebugUtilsMessageSeverityFlagsEXT::VERBOSE => log::debug!("{message}"),
    vk::DebugUtilsMessageSeverityFlagsEXT::WARNING => log::warn!("{message}"),
    vk::DebugUtilsMessageSeverityFlagsEXT::ERROR => log::error!("{message}"),
    vk::DebugUtilsMessageSeverityFlagsEXT::INFO => log::info!("{message}"),
    _ => log::warn!("<Unknown>: {message}"),
  }

  vk::FALSE
}

pub struct DebugUtils {
  loader: ash::ext::debug_utils::Instance,
  messenger: vk::DebugUtilsMessengerEXT,
}

impl DebugUtils {
  pub fn create(
    entry: &ash::Entry,
    instance: &ash::Instance,
    create_info: vk::DebugUtilsMessengerCreateInfoEXT,
  ) -> Result<Self, OutOfMemoryError> {
    let loader = ash::ext::debug_utils::Instance::new(entry, instance);

    let messenger = unsafe { loader.create_debug_utils_messenger(&create_info, None)? };

    Ok(Self { loader, messenger })
  }

  pub fn get_debug_messenger_create_info<'a>() -> vk::DebugUtilsMessengerCreateInfoEXT<'a> {
    vk::DebugUtilsMessengerCreateInfoEXT {
      flags: vk::DebugUtilsMessengerCreateFlagsEXT::empty(),
      message_severity: vk::DebugUtilsMessageSeverityFlagsEXT::WARNING
        | vk::DebugUtilsMessageSeverityFlagsEXT::VERBOSE
        | vk::DebugUtilsMessageSeverityFlagsEXT::INFO
        | vk::DebugUtilsMessageSeverityFlagsEXT::ERROR,
      message_type: vk::DebugUtilsMessageTypeFlagsEXT::GENERAL
        | vk::DebugUtilsMessageTypeFlagsEXT::PERFORMANCE
        | vk::DebugUtilsMessageTypeFlagsEXT::VALIDATION,
      pfn_user_callback: Some(vulkan_debug_utils_callback),
      p_user_data: ptr::null_mut(),
      ..Default::default()
    }
  }

  pub unsafe fn destroy_self(&self) {
    self
      .loader
      .destroy_debug_utils_messenger(self.messenger, None);
  }
}

<<<<<<< HEAD
impl ManuallyDestroyed for DebugUtils {
  unsafe fn destroy_self(&self) {
    self.destroy_self();
=======
pub struct DebugUtilsMarker {
  loader: ash::ext::debug_utils::Device,
}

impl DebugUtilsMarker {
  pub fn new(instance: &ash::Instance, device: &ash::Device) -> Self {
    Self {
      loader: ash::ext::debug_utils::Device::new(instance, device),
    }
  }

  pub unsafe fn set_queue_labels(&self, queues: SingleQueues) {
    #[cfg(feature = "graphics_family")]
    {
      let label_info = vk::DebugUtilsLabelEXT::default()
        .label_name(crate::device::GRAPHICS_QUEUE_LABEL)
        .color([1.0, 0.0, 0.0, 1.0]);
      self
        .loader
        .queue_insert_debug_utils_label(*queues.graphics, &label_info);
    }
    #[cfg(feature = "compute_family")]
    {
      let label_info = vk::DebugUtilsLabelEXT::default()
        .label_name(crate::device::COMPUTE_QUEUE_LABEL)
        .color([0.0, 1.0, 0.0, 1.0]);
      self
        .loader
        .queue_insert_debug_utils_label(*queues.compute, &label_info);
    }
    #[cfg(feature = "transfer_family")]
    {
      let label_info = vk::DebugUtilsLabelEXT::default()
        .label_name(crate::device::TRANSFER_QUEUE_LABEL)
        .color([0.0, 0.0, 1.0, 1.0]);
      self
        .loader
        .queue_insert_debug_utils_label(*queues.transfer, &label_info);
    }
>>>>>>> 1e397ddb
  }
}<|MERGE_RESOLUTION|>--- conflicted
+++ resolved
@@ -2,11 +2,10 @@
 
 use std::{ffi::CStr, os::raw::c_void, ptr};
 
-<<<<<<< HEAD
-use crate::{device_destroyable::ManuallyDestroyed, errors::OutOfMemoryError, VALIDATION_LAYERS};
-=======
-use crate::{device::SingleQueues, errors::OutOfMemoryError, VALIDATION_LAYERS};
->>>>>>> 1e397ddb
+use crate::{
+  device::SingleQueues, device_destroyable::ManuallyDestroyed, errors::OutOfMemoryError,
+  VALIDATION_LAYERS,
+};
 
 // returns a list of supported and unsupported instance layers
 fn filter_supported(
@@ -105,11 +104,12 @@
   }
 }
 
-<<<<<<< HEAD
 impl ManuallyDestroyed for DebugUtils {
   unsafe fn destroy_self(&self) {
     self.destroy_self();
-=======
+  }
+}
+
 pub struct DebugUtilsMarker {
   loader: ash::ext::debug_utils::Device,
 }
@@ -149,6 +149,5 @@
         .loader
         .queue_insert_debug_utils_label(*queues.transfer, &label_info);
     }
->>>>>>> 1e397ddb
   }
 }