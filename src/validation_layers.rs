use ash::vk::{self, DebugUtilsMessengerCreateInfoEXT};

<<<<<<< HEAD
use std::{
  ffi::{CStr, CString},
  os::raw::c_void,
  ptr,
};

use crate::VALIDATION_LAYERS;
=======
use std::{ffi::CStr, os::raw::c_void, ptr};

use crate::{utility, VALIDATION_LAYERS};

#[derive(Debug)]
struct LayerProperties {
  name: String,
  _description: String,
  _implementation_version: String,
}

impl PartialEq for LayerProperties {
  fn eq(&self, other: &Self) -> bool {
    self.name.eq(&other.name)
  }
}

impl PartialOrd for LayerProperties {
  fn partial_cmp(&self, other: &Self) -> Option<std::cmp::Ordering> {
    self.name.partial_cmp(&other.name)
  }
}

impl Eq for LayerProperties {}

impl Ord for LayerProperties {
  fn cmp(&self, other: &Self) -> std::cmp::Ordering {
    self.name.cmp(&other.name)
  }
}

// check if all validation layers are supported
// panics with a list of unsupported validation layers
pub fn get_supported_validation_layers(entry: &ash::Entry) -> Vec<&'static CStr> {
  log::info!("Checking for validation layers");
>>>>>>> c14907e1

  // supposedly this only fails if there is no available memory
  let properties: Vec<vk::LayerProperties> = entry.enumerate_instance_layer_properties().unwrap();

  let mut available: Vec<LayerProperties> = properties
    .iter()
    .filter_map(
      |props| match utility::i8_array_to_string(&props.layer_name) {
        Ok(s) => Some((props, s)),
        Err(_) => {
          log::warn!(
          "There exists an available validation layer with an invalid name that couldn't be decoded"
        );
          None
        }
      },
    )
    .map(|(props, name)| LayerProperties {
      name,
      _description: utility::i8_array_to_string(&props.description)
        .unwrap_or(String::from("<Couldn't be decoded>")),
      _implementation_version: utility::parse_vulkan_api_version(props.implementation_version),
    })
    .collect();

  log::debug!("Available validation layers: {:#?}", available);

  let unavailable = utility::not_in_slice(
    available.as_mut_slice(),
    &mut VALIDATION_LAYERS.iter(),
    |av, req| av.name.as_str().cmp(req.to_str().unwrap()),
  );

  if !unavailable.is_empty() {
    let unavailable_str: Vec<&str> = unavailable
      .iter()
      .map(|cname| cname.to_str().unwrap())
      .collect();
    log::error!(
      "Some requested validation layers are not available: {:?}",
      unavailable_str
    );

    VALIDATION_LAYERS
      .clone()
      .into_iter()
      .filter(|v| !unavailable.contains(&v))
      .collect()
  } else {
    VALIDATION_LAYERS.to_vec()
  }
}

unsafe extern "system" fn vulkan_debug_utils_callback(
  message_severity: vk::DebugUtilsMessageSeverityFlagsEXT,
  message_type: vk::DebugUtilsMessageTypeFlagsEXT,
  p_callback_data: *const vk::DebugUtilsMessengerCallbackDataEXT,
  _p_user_data: *mut c_void,
) -> vk::Bool32 {
  let types = match message_type {
    vk::DebugUtilsMessageTypeFlagsEXT::GENERAL => "[General]",
    vk::DebugUtilsMessageTypeFlagsEXT::PERFORMANCE => "[Performance]",
    vk::DebugUtilsMessageTypeFlagsEXT::VALIDATION => "[Validation]",
    _ => "[Unknown]",
  };
  let message = CStr::from_ptr((*p_callback_data).p_message);
  let message = format!("{} {}", types, message.to_str().unwrap());
  match message_severity {
    vk::DebugUtilsMessageSeverityFlagsEXT::VERBOSE => log::debug!("{message}"),
    vk::DebugUtilsMessageSeverityFlagsEXT::WARNING => log::warn!("{message}"),
    vk::DebugUtilsMessageSeverityFlagsEXT::ERROR => log::error!("{message}"),
    vk::DebugUtilsMessageSeverityFlagsEXT::INFO => log::info!("{message}"),
    _ => log::warn!("<Unknown>: {message}"),
  }

  vk::FALSE
}

pub struct DebugUtils {
  loader: ash::extensions::ext::DebugUtils,
  messenger: vk::DebugUtilsMessengerEXT,
}

impl DebugUtils {
  pub fn setup(
    entry: &ash::Entry,
    instance: &ash::Instance,
    create_info: DebugUtilsMessengerCreateInfoEXT,
  ) -> Self {
    let loader = ash::extensions::ext::DebugUtils::new(entry, instance);

    log::debug!("Creating debug utils messenger");
    let messenger = unsafe {
      loader
        .create_debug_utils_messenger(&create_info, None)
        .expect("Failed to create debug utils")
    };

    Self { loader, messenger }
  }

  pub fn get_debug_messenger_create_info() -> vk::DebugUtilsMessengerCreateInfoEXT {
    vk::DebugUtilsMessengerCreateInfoEXT {
      s_type: vk::StructureType::DEBUG_UTILS_MESSENGER_CREATE_INFO_EXT,
      p_next: ptr::null(),
      flags: vk::DebugUtilsMessengerCreateFlagsEXT::empty(),
      message_severity: vk::DebugUtilsMessageSeverityFlagsEXT::WARNING
        | vk::DebugUtilsMessageSeverityFlagsEXT::VERBOSE
        | vk::DebugUtilsMessageSeverityFlagsEXT::INFO
        | vk::DebugUtilsMessageSeverityFlagsEXT::ERROR,
      message_type: vk::DebugUtilsMessageTypeFlagsEXT::GENERAL
        | vk::DebugUtilsMessageTypeFlagsEXT::PERFORMANCE
        | vk::DebugUtilsMessageTypeFlagsEXT::VALIDATION,
      pfn_user_callback: Some(vulkan_debug_utils_callback),
      p_user_data: ptr::null_mut(),
    }
  }

  pub unsafe fn destroy_self(&mut self) {
    self
      .loader
      .destroy_debug_utils_messenger(self.messenger, None);
  }
}<|MERGE_RESOLUTION|>--- conflicted
+++ resolved
@@ -1,14 +1,5 @@
 use ash::vk::{self, DebugUtilsMessengerCreateInfoEXT};
 
-<<<<<<< HEAD
-use std::{
-  ffi::{CStr, CString},
-  os::raw::c_void,
-  ptr,
-};
-
-use crate::VALIDATION_LAYERS;
-=======
 use std::{ffi::CStr, os::raw::c_void, ptr};
 
 use crate::{utility, VALIDATION_LAYERS};
@@ -44,7 +35,6 @@
 // panics with a list of unsupported validation layers
 pub fn get_supported_validation_layers(entry: &ash::Entry) -> Vec<&'static CStr> {
   log::info!("Checking for validation layers");
->>>>>>> c14907e1
 
   // supposedly this only fails if there is no available memory
   let properties: Vec<vk::LayerProperties> = entry.enumerate_instance_layer_properties().unwrap();
