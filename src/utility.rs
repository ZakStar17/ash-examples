--- conflicted
+++ resolved
@@ -13,17 +13,8 @@
   )
 }
 
-<<<<<<< HEAD
-pub fn c_char_array_to_string(arr: &[c_char]) -> String {
-  let raw_string = unsafe { CStr::from_ptr(arr.as_ptr()) };
-  raw_string
-    .to_str()
-    .expect("Failed to convert raw string")
-    .to_owned()
-}
-
-pub unsafe fn i8_array_as_cstr<'a>(arr: &'a [i8]) -> Result<&'a CStr, FromBytesUntilNulError> {
-  CStr::from_bytes_until_nul(std::mem::transmute(arr))
+pub unsafe fn i8_array_as_cstr(arr: &[i8]) -> Result<&CStr, FromBytesUntilNulError> {
+  CStr::from_bytes_until_nul(std::mem::transmute::<&[i8], &[u8]>(arr))
 }
 
 pub trait OnErr<T, E> {
@@ -60,8 +51,4 @@
       $x.as_raw() $(| $y.as_raw())+,
     )
   };
-=======
-pub unsafe fn i8_array_as_cstr(arr: &[i8]) -> Result<&CStr, FromBytesUntilNulError> {
-  CStr::from_bytes_until_nul(std::mem::transmute::<&[i8], &[u8]>(arr))
->>>>>>> 071a7868
 }