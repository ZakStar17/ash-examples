--- conflicted
+++ resolved
@@ -17,10 +17,10 @@
   CStr::from_bytes_until_nul(std::mem::transmute::<&[i8], &[u8]>(arr))
 }
 
-<<<<<<< HEAD
 pub unsafe fn any_as_u8_slice<T: Sized>(p: &T) -> &[u8] {
   std::slice::from_raw_parts((p as *const T) as *const u8, std::mem::size_of::<T>())
-=======
+}
+
 // power is the actual power of 2 (1, 2, 4, 8, 16...)
 #[inline]
 pub fn round_down_to_power_of_2_u64(n: u64, power: u64) -> u64 {
@@ -40,7 +40,6 @@
   } else {
     n
   }
->>>>>>> 4088934f
 }
 
 pub trait OnErr<T, E> {
