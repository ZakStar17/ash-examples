use std::{marker::PhantomData, ptr};

use ash::vk;

use crate::{
  descriptor_sets::DescriptorSets, device::QueueFamilies,
  device_destroyable::DeviceManuallyDestroyed, errors::OutOfMemoryError, pipeline::ComputePipeline,
  IMAGE_HEIGHT, IMAGE_WIDTH, SHADER_GROUP_SIZE_X, SHADER_GROUP_SIZE_Y,
};

use super::dependency_info;

pub struct ComputeCommandBufferPool {
  pool: vk::CommandPool,
  pub mandelbrot: vk::CommandBuffer,
}

impl ComputeCommandBufferPool {
  pub fn create(device: &ash::Device, queue_families: &QueueFamilies) -> Result<Self, vk::Result> {
    let flags = vk::CommandPoolCreateFlags::TRANSIENT;
    let pool = super::create_command_pool(device, flags, queue_families.get_compute_index())?;

    let mandelbrot = super::allocate_primary_command_buffers(device, pool, 1)?[0];

    Ok(Self { pool, mandelbrot })
  }

  pub unsafe fn reset(&mut self, device: &ash::Device) -> Result<(), vk::Result> {
    device.reset_command_pool(self.pool, vk::CommandPoolResetFlags::empty())
  }

  pub unsafe fn record_mandelbrot(
    &mut self,
    device: &ash::Device,
    queue_families: &QueueFamilies,
    pipeline: &ComputePipeline,
    descriptor_sets: &DescriptorSets,
    image: vk::Image,
  ) -> Result<(), OutOfMemoryError> {
<<<<<<< HEAD
    let cb = self.mandelbrot;
    let begin_info = vk::CommandBufferBeginInfo {
      s_type: vk::StructureType::COMMAND_BUFFER_BEGIN_INFO,
      p_next: ptr::null(),
      flags: vk::CommandBufferUsageFlags::ONE_TIME_SUBMIT,
      p_inheritance_info: ptr::null(),
    };
=======
    let cb = self.clear_img;
    let begin_info =
      vk::CommandBufferBeginInfo::default().flags(vk::CommandBufferUsageFlags::ONE_TIME_SUBMIT);
>>>>>>> de3d1b3e
    device.begin_command_buffer(cb, &begin_info)?;

    // image has 1 mip_level / 1 array layer
    let subresource_range = vk::ImageSubresourceRange {
      aspect_mask: vk::ImageAspectFlags::COLOR,
      base_mip_level: 0,
      level_count: 1,
      base_array_layer: 0,
      layer_count: 1,
    };

    let prepare_image = vk::ImageMemoryBarrier2 {
      s_type: vk::StructureType::IMAGE_MEMORY_BARRIER_2,
      p_next: ptr::null(),
      src_access_mask: vk::AccessFlags2::NONE,
      dst_access_mask: vk::AccessFlags2::SHADER_WRITE,
      src_stage_mask: vk::PipelineStageFlags2::NONE,
      dst_stage_mask: vk::PipelineStageFlags2::COMPUTE_SHADER,
      old_layout: vk::ImageLayout::UNDEFINED,
      new_layout: vk::ImageLayout::GENERAL,
      src_queue_family_index: vk::QUEUE_FAMILY_IGNORED,
      dst_queue_family_index: vk::QUEUE_FAMILY_IGNORED,
      image,
      subresource_range,
      _marker: PhantomData,
    };
    device.cmd_pipeline_barrier2(cb, &dependency_info(&[], &[], &[prepare_image]));

    // descriptor set should already have the image info written to it
    device.cmd_bind_descriptor_sets(
      cb,
      vk::PipelineBindPoint::COMPUTE,
      pipeline.layout,
      0,
      &[descriptor_sets.mandelbrot_image],
      &[],
    );
    device.cmd_bind_pipeline(cb, vk::PipelineBindPoint::COMPUTE, pipeline.pipeline);
    device.cmd_dispatch(
      cb,
      IMAGE_WIDTH / SHADER_GROUP_SIZE_X + 1,
      IMAGE_HEIGHT / SHADER_GROUP_SIZE_Y + 1,
      1,
    );

    if queue_families.get_compute_index() != queue_families.get_transfer_index() {
      let release = vk::ImageMemoryBarrier2 {
        s_type: vk::StructureType::IMAGE_MEMORY_BARRIER_2,
        p_next: ptr::null(),
        src_stage_mask: vk::PipelineStageFlags2::COMPUTE_SHADER,
        dst_stage_mask: vk::PipelineStageFlags2::TRANSFER,  // semaphore
        src_access_mask: vk::AccessFlags2::SHADER_WRITE,
        dst_access_mask: vk::AccessFlags2::NONE,        // NONE for ownership release
        old_layout: vk::ImageLayout::GENERAL,
        new_layout: vk::ImageLayout::TRANSFER_SRC_OPTIMAL,
        src_queue_family_index: queue_families.get_compute_index(),
        dst_queue_family_index: queue_families.get_transfer_index(),
        image,
        subresource_range,
        _marker: PhantomData,
      };
      device.cmd_pipeline_barrier2(cb, &dependency_info(&[], &[], &[release]));
    } else {
      // if queues are equal just change image layout
      let change_layout = vk::ImageMemoryBarrier2 {
        s_type: vk::StructureType::IMAGE_MEMORY_BARRIER_2,
        p_next: ptr::null(),
        src_stage_mask: vk::PipelineStageFlags2::COMPUTE_SHADER,
        dst_stage_mask: vk::PipelineStageFlags2::TRANSFER,
        src_access_mask: vk::AccessFlags2::SHADER_WRITE,
        dst_access_mask: vk::AccessFlags2::TRANSFER_READ,
        old_layout: vk::ImageLayout::GENERAL,
        new_layout: vk::ImageLayout::TRANSFER_SRC_OPTIMAL,
        src_queue_family_index: vk::QUEUE_FAMILY_IGNORED,
        dst_queue_family_index: vk::QUEUE_FAMILY_IGNORED,
        image,
        subresource_range,
        _marker: PhantomData,
      };
      device.cmd_pipeline_barrier2(cb, &dependency_info(&[], &[], &[change_layout]));
    }

    device.end_command_buffer(cb)?;

    Ok(())
  }
}

impl DeviceManuallyDestroyed for ComputeCommandBufferPool {
  unsafe fn destroy_self(self: &Self, device: &ash::Device) {
    device.destroy_command_pool(self.pool, None);
  }
}<|MERGE_RESOLUTION|>--- conflicted
+++ resolved
@@ -37,19 +37,9 @@
     descriptor_sets: &DescriptorSets,
     image: vk::Image,
   ) -> Result<(), OutOfMemoryError> {
-<<<<<<< HEAD
     let cb = self.mandelbrot;
-    let begin_info = vk::CommandBufferBeginInfo {
-      s_type: vk::StructureType::COMMAND_BUFFER_BEGIN_INFO,
-      p_next: ptr::null(),
-      flags: vk::CommandBufferUsageFlags::ONE_TIME_SUBMIT,
-      p_inheritance_info: ptr::null(),
-    };
-=======
-    let cb = self.clear_img;
     let begin_info =
       vk::CommandBufferBeginInfo::default().flags(vk::CommandBufferUsageFlags::ONE_TIME_SUBMIT);
->>>>>>> de3d1b3e
     device.begin_command_buffer(cb, &begin_info)?;
 
     // image has 1 mip_level / 1 array layer
@@ -100,9 +90,9 @@
         s_type: vk::StructureType::IMAGE_MEMORY_BARRIER_2,
         p_next: ptr::null(),
         src_stage_mask: vk::PipelineStageFlags2::COMPUTE_SHADER,
-        dst_stage_mask: vk::PipelineStageFlags2::TRANSFER,  // semaphore
+        dst_stage_mask: vk::PipelineStageFlags2::TRANSFER, // semaphore
         src_access_mask: vk::AccessFlags2::SHADER_WRITE,
-        dst_access_mask: vk::AccessFlags2::NONE,        // NONE for ownership release
+        dst_access_mask: vk::AccessFlags2::NONE, // NONE for ownership release
         old_layout: vk::ImageLayout::GENERAL,
         new_layout: vk::ImageLayout::TRANSFER_SRC_OPTIMAL,
         src_queue_family_index: queue_families.get_compute_index(),
