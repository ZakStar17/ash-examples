--- conflicted
+++ resolved
@@ -64,12 +64,7 @@
       layer_count: 1,
     };
 
-<<<<<<< HEAD
     let shader_write_layout = vk::ImageMemoryBarrier {
-=======
-    // change image layout and access to transfer write destination
-    let transfer_dst_layout = vk::ImageMemoryBarrier {
->>>>>>> 8271d56e
       s_type: vk::StructureType::IMAGE_MEMORY_BARRIER,
       p_next: ptr::null(),
       src_access_mask: vk::AccessFlags::empty(),
@@ -83,23 +78,16 @@
       subresource_range,
     };
     device.cmd_pipeline_barrier(
-<<<<<<< HEAD
       cb,
       vk::PipelineStageFlags::COMPUTE_SHADER,
       // image should be ready for when the shader executes
       vk::PipelineStageFlags::COMPUTE_SHADER,
-=======
-      self.clear_img,
-      vk::PipelineStageFlags::TRANSFER,
-      vk::PipelineStageFlags::TRANSFER,
->>>>>>> 8271d56e
       vk::DependencyFlags::empty(),
       &[],
       &[],
       &[shader_write_layout],
     );
 
-<<<<<<< HEAD
     // descriptor set should already have the image info written to it
     device.cmd_bind_descriptor_sets(
       cb,
@@ -115,14 +103,6 @@
       IMAGE_WIDTH / SHADER_GROUP_SIZE_X + 1,
       IMAGE_HEIGHT / SHADER_GROUP_SIZE_Y + 1,
       1,
-=======
-    device.cmd_clear_color_image(
-      self.clear_img,
-      image,
-      vk::ImageLayout::TRANSFER_DST_OPTIMAL,
-      &IMAGE_COLOR,
-      &[subresource_range],
->>>>>>> 8271d56e
     );
 
     // Release image to transfer queue family and change image layout at the same time
@@ -132,16 +112,9 @@
     let release = vk::ImageMemoryBarrier {
       s_type: vk::StructureType::IMAGE_MEMORY_BARRIER,
       p_next: ptr::null(),
-<<<<<<< HEAD
       src_access_mask: vk::AccessFlags::SHADER_WRITE,
       dst_access_mask: vk::AccessFlags::TRANSFER_READ,
       old_layout: vk::ImageLayout::GENERAL,
-=======
-      // this operation needs to know access flags before the transition
-      src_access_mask: vk::AccessFlags::TRANSFER_WRITE,
-      dst_access_mask: vk::AccessFlags::NONE, // should be NONE for ownership release
-      old_layout: vk::ImageLayout::TRANSFER_DST_OPTIMAL,
->>>>>>> 8271d56e
       new_layout: vk::ImageLayout::TRANSFER_SRC_OPTIMAL,
       src_queue_family_index: queue_families.get_compute_index(),
       dst_queue_family_index: queue_families.get_transfer_index(),
@@ -149,18 +122,9 @@
       subresource_range,
     };
     device.cmd_pipeline_barrier(
-<<<<<<< HEAD
       cb,
       // wait for the shader to complete before transferring
       vk::PipelineStageFlags::COMPUTE_SHADER,
-=======
-      self.clear_img,
-      // If you are using cmd_pipeline_barrier2, you can wait specifically for
-      // vk::PipelineStageFlags2::CLEAR
-      // wait for all TRANSFER operations
-      vk::PipelineStageFlags::TRANSFER,
-      // before continuing any subsequent transfer operations
->>>>>>> 8271d56e
       vk::PipelineStageFlags::TRANSFER,
       vk::DependencyFlags::empty(),
       &[],
