--- conflicted
+++ resolved
@@ -28,10 +28,7 @@
     Ok(Self {
       pool,
       copy_image_to_buffer,
-<<<<<<< HEAD
       copy_buffers_to_buffers,
-=======
->>>>>>> de3d1b3e
     })
   }
 
