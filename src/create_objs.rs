--- conflicted
+++ resolved
@@ -8,7 +8,7 @@
 
 pub fn create_semaphore(
   device: &ash::Device,
-  #[cfg(feature = "vl")] marker: &super::validation_layers::DebugUtilsMarker,
+  #[cfg(feature = "vl")] marker: &super::initialization::DebugUtilsMarker,
   #[cfg(feature = "vl")] name: &CStr,
 ) -> Result<vk::Semaphore, OutOfMemoryError> {
   let create_info = vk::SemaphoreCreateInfo::default();
@@ -22,7 +22,7 @@
 
 pub fn create_fence(
   device: &ash::Device,
-  #[cfg(feature = "vl")] marker: &super::validation_layers::DebugUtilsMarker,
+  #[cfg(feature = "vl")] marker: &super::initialization::DebugUtilsMarker,
   #[cfg(feature = "vl")] name: &CStr,
 ) -> Result<vk::Fence, OutOfMemoryError> {
   let create_info = vk::FenceCreateInfo::default();
@@ -38,7 +38,7 @@
   device: &ash::Device,
   size: u64,
   usage: vk::BufferUsageFlags,
-  #[cfg(feature = "vl")] marker: &super::validation_layers::DebugUtilsMarker,
+  #[cfg(feature = "vl")] marker: &super::initialization::DebugUtilsMarker,
   #[cfg(feature = "vl")] name: &CStr,
 ) -> Result<vk::Buffer, OutOfMemoryError> {
   let create_info = vk::BufferCreateInfo {
@@ -65,7 +65,7 @@
   width: u32,
   height: u32,
   usage: vk::ImageUsageFlags,
-  #[cfg(feature = "vl")] marker: &super::validation_layers::DebugUtilsMarker,
+  #[cfg(feature = "vl")] marker: &super::initialization::DebugUtilsMarker,
   #[cfg(feature = "vl")] name: &CStr,
 ) -> Result<vk::Image, OutOfMemoryError> {
   // 1 color layer 2d image
@@ -91,9 +91,12 @@
     initial_layout: vk::ImageLayout::UNDEFINED,
     _marker: PhantomData,
   };
-<<<<<<< HEAD
-
-  unsafe { device.create_image(&create_info, None) }.map_err(|err| err.into())
+  unsafe {
+    let image = device.create_image(&create_info, None)?;
+    #[cfg(feature = "vl")]
+    marker.set_obj_name(vk::ObjectType::IMAGE, image.as_raw(), name)?;
+    Ok(image)
+  }
 }
 
 pub fn create_image_view(
@@ -127,12 +130,5 @@
     device
       .create_image_view(&create_info, None)
       .map_err(|err| err.into())
-=======
-  unsafe {
-    let image = device.create_image(&create_info, None)?;
-    #[cfg(feature = "vl")]
-    marker.set_obj_name(vk::ObjectType::IMAGE, image.as_raw(), name)?;
-    Ok(image)
->>>>>>> 8d872177
   }
 }