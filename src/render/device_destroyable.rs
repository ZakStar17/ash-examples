--- conflicted
+++ resolved
@@ -45,11 +45,7 @@
 //    v was created and then destroyed with the trait's function
 //
 macro_rules! fill_destroyable_array_with_expression {
-<<<<<<< HEAD
-  ($device:tt, $ex:expr, $arr_size:tt) => {{
-=======
   ($device:expr, $ex:expr, $arr_size:tt) => {{
->>>>>>> 0795977f
     use crate::render::device_destroyable::DeviceManuallyDestroyed;
     use std::mem::MaybeUninit;
 
