use std::mem::MaybeUninit;

use ash::vk;
use raw_window_handle::{HasDisplayHandle, HasWindowHandle};
use winit::{
  dpi::PhysicalSize,
  event_loop::EventLoopWindowTarget,
  window::{Window, WindowBuilder},
};

use crate::{
<<<<<<< HEAD
  ferris::Ferris, utility::OnErr, INITIAL_WINDOW_HEIGHT, INITIAL_WINDOW_WIDTH, RESOLUTION,
  SCREENSHOT_SAVE_FILE, WINDOW_TITLE,
};

use super::{
  command_pools::{
    GraphicsCommandBufferPool, TemporaryGraphicsCommandPool, TransferCommandBufferPool,
  },
  data::{create_and_populate_constant_data, ConstantData, ScreenshotBuffer},
=======
  ferris::Ferris,
  render::{
    command_pools::{
      GraphicsCommandBufferPool, TemporaryGraphicsCommandPool, TransferCommandBufferPool,
    },
    data::constant::create_and_populate_constant_data,
    device_destroyable::{destroy, DeviceManuallyDestroyed, ManuallyDestroyed},
    errors::{InitializationError, OutOfMemoryError},
    initialization::{
      self,
      device::{Device, PhysicalDevice, Queues},
    },
    pipelines::{self, GraphicsPipeline},
    render_pass::{
      create_framebuffer, create_framebuffers_from_swapchain_images, create_render_pass,
    },
  },
  utility::OnErr,
  INITIAL_WINDOW_HEIGHT, INITIAL_WINDOW_WIDTH, WINDOW_TITLE,
};

use super::{
  data::{compute::ComputeData, constant::ConstantData},
>>>>>>> e7ff5a81
  descriptor_sets::DescriptorPool,
  device_destroyable::{
    destroy, fill_destroyable_array_with_expression, DeviceManuallyDestroyed, ManuallyDestroyed,
  },
  errors::{error_chain_fmt, AllocationError, ImageError, InitializationError, OutOfMemoryError},
  initialization::{
    self,
    device::{Device, PhysicalDevice, Queues},
    Surface,
  },
  pipelines::{self, GraphicsPipeline, PipelineCreationError},
  render_object::RenderPosition,
  render_pass::create_render_pass,
  render_targets::RenderTargets,
  swapchain::{SwapchainCreationError, Swapchains},
  RenderInit, FRAMES_IN_FLIGHT, RENDER_EXTENT, SWAPCHAIN_IMAGE_USAGES,
};

#[allow(clippy::enum_variant_names)]
#[derive(thiserror::Error)]
pub enum SwapchainRecreationError {
  #[error("Memory error")]
  MemoryError(#[source] AllocationError),
  #[error("Failed to create a swapchain")]
  SwapchainError(#[source] SwapchainCreationError),
  #[error("Failed to create a pipeline")]
  PipelineCreationError(#[source] PipelineCreationError),
}
impl std::fmt::Debug for SwapchainRecreationError {
  fn fmt(&self, f: &mut std::fmt::Formatter<'_>) -> std::fmt::Result {
    error_chain_fmt(self, f)
  }
}

impl From<OutOfMemoryError> for SwapchainRecreationError {
  fn from(value: OutOfMemoryError) -> Self {
    SwapchainRecreationError::MemoryError(AllocationError::NotEnoughMemory(value))
  }
}

impl From<AllocationError> for SwapchainRecreationError {
  fn from(value: AllocationError) -> Self {
    SwapchainRecreationError::MemoryError(value)
  }
}

impl From<SwapchainCreationError> for SwapchainRecreationError {
  fn from(value: SwapchainCreationError) -> Self {
    SwapchainRecreationError::SwapchainError(value)
  }
}

impl From<PipelineCreationError> for SwapchainRecreationError {
  fn from(value: PipelineCreationError) -> Self {
    SwapchainRecreationError::PipelineCreationError(value)
  }
}

pub struct Renderer {
  _entry: ash::Entry,
  instance: ash::Instance,
  #[cfg(feature = "vl")]
  debug_utils: initialization::DebugUtils,
  physical_device: PhysicalDevice,
  pub device: Device,
  pub queues: Queues,

  pub window: Window,
  surface: Surface,

  pub swapchains: Swapchains,

  render_pass: vk::RenderPass,
  render_targets: RenderTargets,

  pipeline_cache: vk::PipelineCache,
  pipeline: GraphicsPipeline,
  pub command_pools: [GraphicsCommandBufferPool; FRAMES_IN_FLIGHT],

  constant_data: ConstantData,
  compute_data: ComputeData,
  descriptor_pool: DescriptorPool,

  screenshot_buffer: ScreenshotBuffer,
}

struct Destructor<const N: usize> {
  objs: [MaybeUninit<*const dyn DeviceManuallyDestroyed>; N],
  len: usize,
}

impl<const N: usize> Destructor<N> {
  pub fn new() -> Self {
    Self {
      objs: unsafe { MaybeUninit::uninit().assume_init() },
      len: 0,
    }
  }

  pub fn push(&mut self, ptr: *const dyn DeviceManuallyDestroyed) {
    self.len += 1;
    self.objs[self.len] = MaybeUninit::new(ptr);
  }

  pub unsafe fn fire(&self, device: &ash::Device) {
    for i in (0..self.len).rev() {
      self.objs[i]
        .assume_init()
        .as_ref()
        .unwrap()
        .destroy_self(device);
    }
  }
}

impl Renderer {
  pub fn initialize(
    pre_window: RenderInit,
    target: &EventLoopWindowTarget<()>,
  ) -> Result<Self, InitializationError> {
    // having an error during window creation triggers pre_window drop
    let window = WindowBuilder::new()
      .with_title(WINDOW_TITLE)
      .with_inner_size(PhysicalSize {
        width: INITIAL_WINDOW_WIDTH,
        height: INITIAL_WINDOW_HEIGHT,
      })
      .with_min_inner_size(PhysicalSize {
        width: Ferris::WIDTH,
        height: Ferris::HEIGHT,
      })
      // .with_resizable(false)
      .build(target)?;

    let mut destructor: Destructor<15> = Destructor::new();

    #[cfg(feature = "vl")]
    let (entry, instance, debug_utils) = pre_window.deconstruct();
    #[cfg(not(feature = "vl"))]
    let (entry, instance) = pre_window.deconstruct();

    let destroy_instance = || unsafe {
      #[cfg(feature = "vl")]
      destroy!(&debug_utils);
      destroy!(&instance);
    };
    destructor.push(&instance);
    #[cfg(feature = "vl")]
    destructor.push(&debug_utils);

    let surface = Surface::new(
      &entry,
      &instance,
      target.display_handle()?,
      window.window_handle()?,
    )
    .on_err(|_| destroy_instance())?;
    destructor.push(&surface);

    let physical_device = match unsafe { PhysicalDevice::select(&instance, &surface) }
      .on_err(|_| destroy_instance())?
    {
      Some(device) => device,
      None => {
        destroy_instance();
        return Err(InitializationError::NoCompatibleDevices);
      }
    };

    let (device, queues) =
      Device::create(&instance, &physical_device).on_err(|_| destroy_instance())?;
    destructor.push(&device);

    let swapchains = Swapchains::new(
      &instance,
      &physical_device,
      &device,
      &surface,
      window.inner_size(),
      SWAPCHAIN_IMAGE_USAGES,
    )?;
    destructor.push(&swapchains);

    let render_format = swapchains.get_format(); // same as swapchain
    let render_pass =
      create_render_pass(&device, render_format).on_err(|_| unsafe { destructor.fire(&device) })?;
    destructor.push(&render_pass);

    let render_targets = RenderTargets::new(&device, &physical_device, render_pass, render_format)
      .on_err(|_| unsafe { destructor.fire(&device) })?;
    log::debug!("Created render targets:\n{:#?}", render_targets);
    destructor.push(&render_targets);

    log::info!("Creating pipeline cache");
    let (pipeline_cache, created_from_file) =
      pipelines::create_pipeline_cache(&device, &physical_device)
        .on_err(|_| unsafe { destructor.fire(&device) })?;
    if created_from_file {
      log::info!("Cache successfully created from an existing cache file");
    } else {
      log::info!("Cache initialized as empty");
    }
    destructor.push(&pipeline_cache);

    let constant_data = {
      let mut temp_transfer_pool =
        TransferCommandBufferPool::create(&device, &physical_device.queue_families)
          .on_err(|_| unsafe { destructor.fire(&device) })?;
      let mut temp_graphics_pool =
        TemporaryGraphicsCommandPool::create(&device, &physical_device.queue_families).on_err(
          |_| unsafe {
            temp_transfer_pool.destroy_self(&device);
            destructor.fire(&device);
          },
        )?;

      let data = create_and_populate_constant_data(
        &device,
        &physical_device,
        &queues,
        &mut temp_transfer_pool,
        &mut temp_graphics_pool,
      )
      .on_err(|_| unsafe {
        temp_transfer_pool.destroy_self(&device);
        temp_graphics_pool.destroy_self(&device);
        destructor.fire(&device)
      })?;

      log::debug!("GPU data addresses: {:#?}", data);

      unsafe {
        temp_transfer_pool.destroy_self(&device);
        temp_graphics_pool.destroy_self(&device);
      }

      data
    };

    let compute_data = ComputeData::new(&device, &physical_device)?;

    let descriptor_pool = DescriptorPool::new(&device, constant_data.texture_view)
      .on_err(|_| unsafe { destructor.fire(&device) })?;
    destructor.push(&descriptor_pool);

    log::debug!("Creating pipeline");
    let graphics_pipeline = GraphicsPipeline::new(
      &device,
      pipeline_cache,
      render_pass,
      &descriptor_pool,
      RENDER_EXTENT,
    )
    .on_err(|_| unsafe { destructor.fire(&device) })?;
    destructor.push(&graphics_pipeline);

    let command_pools = fill_destroyable_array_with_expression!(
      &device,
      GraphicsCommandBufferPool::create(&device, &physical_device.queue_families),
      FRAMES_IN_FLIGHT
    )
    .on_err(|_| unsafe { destructor.fire(&device) })?;
    destructor.push(command_pools.as_ptr());

    let screenshot_buffer = ScreenshotBuffer::new(&device, &physical_device)
      .on_err(|_| unsafe { destructor.fire(&device) })?;
    destructor.push(&screenshot_buffer);

    Ok(Self {
      window,
      surface,
      _entry: entry,
      instance,
      #[cfg(feature = "vl")]
      debug_utils,
      physical_device,
      device,
      queues,
      command_pools,
      constant_data,
      compute_data,
      render_pass,
      pipeline: graphics_pipeline,
      pipeline_cache,
      swapchains,
      descriptor_pool,
      render_targets,
      screenshot_buffer,
    })
  }

  pub unsafe fn record_graphics(
    &mut self,
    frame_i: usize,
    image_i: usize,
    position: &RenderPosition,
    save_to_screenshot_buffer: bool,
  ) -> Result<(), OutOfMemoryError> {
    self.command_pools[frame_i].reset(&self.device)?;
    self.command_pools[frame_i].record_main(
      frame_i,
      &self.device,
      self.render_pass,
      &self.render_targets,
      self.swapchains.get_images()[image_i],
      self.swapchains.get_extent(),
      &self.pipeline,
      &self.descriptor_pool,
      &self.constant_data,
      position,
      if save_to_screenshot_buffer {
        Some(*self.screenshot_buffer.buffer)
      } else {
        None
      },
    )?;
    Ok(())
  }

  pub unsafe fn recreate_swapchain(&mut self) -> Result<(), SwapchainRecreationError> {
    // most of this function is just cleanup in case of an error

    // it is possible to use more than two frames in flight, but it would require having more than one old swapchain and pipeline
    #[allow(clippy::assertions_on_constants)]
    {
      assert!(FRAMES_IN_FLIGHT == 2);
    }

    // old swapchain becomes retired
    let changes = self.swapchains.recreate(
      &self.physical_device,
      &self.device,
      &self.surface,
      self.window.inner_size(),
      SWAPCHAIN_IMAGE_USAGES,
    )?;

    let mut new_render_pass = None;
    let mut new_render_targets = None;

    if changes.format {
      log::info!("Changing swapchain format");

      // this shouldn't happen regularly, so its okay to stop all rendering so that the render pass can be recreated
      self
        .device
        .device_wait_idle()
        .on_err(|_| self.swapchains.revert_recreate(&self.device))
        .map_err(|vkerr| match vkerr {
          vk::Result::ERROR_OUT_OF_DEVICE_MEMORY | vk::Result::ERROR_OUT_OF_HOST_MEMORY => {
            SwapchainCreationError::OutOfMemory(vkerr.into())
          }
          vk::Result::ERROR_DEVICE_LOST => SwapchainCreationError::DeviceIsLost,
          _ => panic!(),
        })?;

      // recreate all objects that depend on image format (but not on extent)
      let new_format = self.swapchains.get_format();
      new_render_pass = Some(
        create_render_pass(&self.device, new_format)
          .on_err(|_| self.swapchains.revert_recreate(&self.device))?,
      );
      new_render_targets = Some(
        RenderTargets::new(
          &self.device,
          &self.physical_device,
          new_render_pass.unwrap(),
          new_format,
        )
        .on_err(|_| {
          new_render_pass.unwrap().destroy_self(&self.device);
          self.swapchains.revert_recreate(&self.device)
        })?,
      );
    } else if !changes.extent {
      log::warn!("Recreating swapchain without any extent or format change");
    }

    if changes.format {
      match self.pipeline.recreate(
        &self.device,
        self.pipeline_cache,
        self.render_pass,
        RENDER_EXTENT,
      ) {
        Ok(v) => v,
        Err(err) => unsafe {
          if let Some(render_targets) = new_render_targets {
            render_targets.destroy_self(&self.device);
          }
          if let Some(render_pass) = new_render_pass {
            render_pass.destroy_self(&self.device);
          }
          self.swapchains.revert_recreate(&self.device);

          return Err(err.into());
        },
      }
    }

    if let Some(new) = new_render_pass {
      self.render_pass.destroy_self(&self.device);
      self.render_pass = new;
    }
    if let Some(new) = new_render_targets {
      self.render_targets.destroy_self(&self.device);
      self.render_targets = new;
    }

    Ok(())
  }

  // destroy old objects that resulted of a swapchain recreation
  // this should only be called when they stop being in use
  pub unsafe fn destroy_old(&mut self) {
    self.pipeline.destroy_old(&self.device);

    self.swapchains.destroy_old(&self.device);
  }

  pub fn render_format(&self) -> vk::Format {
    self.swapchains.get_format()
  }

  // safety: screenshot buffer should not be in use
  pub fn save_screenshot_buffer_as_rgba8(
    &self,
    saved_format: vk::Format,
  ) -> Result<(), ImageError> {
    let ref_slice = unsafe {
      self
        .screenshot_buffer
        .invalidate_memory(&self.device, &self.physical_device)?;
      self.screenshot_buffer.read_memory()
    };

    // copy data to faster memory
    let mut data: Vec<u8> = ref_slice.into();

    // todo: make data save in a separate thread to not stall rendering

    // transform to rgba8
    match saved_format {
      vk::Format::R8G8B8A8_SRGB | vk::Format::R8G8B8A8_UNORM => {}
      vk::Format::B8G8R8A8_SRGB | vk::Format::B8G8R8A8_UNORM => {
        for pixel in data.array_chunks_mut::<4>() {
          pixel.swap(0, 2); // swap B and R
        }
      }
      _ => {
        log::error!(
          "Attempting to save screenshot containing an unhandled format: \"{:?}\"",
          saved_format
        );
      }
    }

    image::save_buffer(
      SCREENSHOT_SAVE_FILE,
      &data,
      RESOLUTION[0],
      RESOLUTION[1],
      image::ColorType::Rgba8,
    )?;

    Ok(())
  }
}

impl Drop for Renderer {
  fn drop(&mut self) {
    log::debug!("Destroying renderer objects...");
    unsafe {
      // wait until all operations have finished and the device is safe to destroy
      self
        .device
        .device_wait_idle()
        .expect("Failed to wait for the device to become idle during drop");

      self.destroy_old();

      log::info!("Saving pipeline cache");
      if let Err(err) =
        pipelines::save_pipeline_cache(&self.device, &self.physical_device, self.pipeline_cache)
      {
        log::error!("Failed to save pipeline cache: {:?}", err);
      }

      self.screenshot_buffer.destroy_self(&self.device);

      self.command_pools.destroy_self(&self.device);

      self.pipeline.destroy_self(&self.device);
      self.pipeline_cache.destroy_self(&self.device);
      self.descriptor_pool.destroy_self(&self.device);

      self.constant_data.destroy_self(&self.device);
      self.compute_data.destroy_self(&self.device);

      self.render_targets.destroy_self(&self.device);
      self.render_pass.destroy_self(&self.device);
      self.swapchains.destroy_self(&self.device);

      ManuallyDestroyed::destroy_self(&self.surface);
      ManuallyDestroyed::destroy_self(&self.device);

      #[cfg(feature = "vl")]
      {
        ManuallyDestroyed::destroy_self(&self.debug_utils);
      }
      ManuallyDestroyed::destroy_self(&self.instance);
    }
  }
}<|MERGE_RESOLUTION|>--- conflicted
+++ resolved
@@ -9,41 +9,15 @@
 };
 
 use crate::{
-<<<<<<< HEAD
-  ferris::Ferris, utility::OnErr, INITIAL_WINDOW_HEIGHT, INITIAL_WINDOW_WIDTH, RESOLUTION,
-  SCREENSHOT_SAVE_FILE, WINDOW_TITLE,
+  ferris::Ferris, render::data::constant::create_and_populate_constant_data, utility::OnErr,
+  INITIAL_WINDOW_HEIGHT, INITIAL_WINDOW_WIDTH, RESOLUTION, SCREENSHOT_SAVE_FILE, WINDOW_TITLE,
 };
 
 use super::{
   command_pools::{
     GraphicsCommandBufferPool, TemporaryGraphicsCommandPool, TransferCommandBufferPool,
   },
-  data::{create_and_populate_constant_data, ConstantData, ScreenshotBuffer},
-=======
-  ferris::Ferris,
-  render::{
-    command_pools::{
-      GraphicsCommandBufferPool, TemporaryGraphicsCommandPool, TransferCommandBufferPool,
-    },
-    data::constant::create_and_populate_constant_data,
-    device_destroyable::{destroy, DeviceManuallyDestroyed, ManuallyDestroyed},
-    errors::{InitializationError, OutOfMemoryError},
-    initialization::{
-      self,
-      device::{Device, PhysicalDevice, Queues},
-    },
-    pipelines::{self, GraphicsPipeline},
-    render_pass::{
-      create_framebuffer, create_framebuffers_from_swapchain_images, create_render_pass,
-    },
-  },
-  utility::OnErr,
-  INITIAL_WINDOW_HEIGHT, INITIAL_WINDOW_WIDTH, WINDOW_TITLE,
-};
-
-use super::{
-  data::{compute::ComputeData, constant::ConstantData},
->>>>>>> e7ff5a81
+  data::{compute::ComputeData, constant::ConstantData, ScreenshotBuffer},
   descriptor_sets::DescriptorPool,
   device_destroyable::{
     destroy, fill_destroyable_array_with_expression, DeviceManuallyDestroyed, ManuallyDestroyed,
