--- conflicted
+++ resolved
@@ -28,26 +28,8 @@
     .pipeline_bind_point(vk::PipelineBindPoint::GRAPHICS)
     .color_attachments(&attachment_ref)];
 
-  // set so that the render pass will only write to the swapchain image after it becomes available
   let dependencies = [
-    // change access flags to attachment before subbass begins
-    vk::SubpassDependency {
-      src_subpass: vk::SUBPASS_EXTERNAL,
-<<<<<<< HEAD
-      dst_subpass: 0,
-      src_stage_mask: vk::PipelineStageFlags::TRANSFER,
-=======
-      dst_subpass: 0, // image_subpass
-      // stage that the image will become available (as set in SyncRenderer)
-      src_stage_mask: vk::PipelineStageFlags::COLOR_ATTACHMENT_OUTPUT,
-      // the stage where contents are actually written to the image
->>>>>>> 0795977f
-      dst_stage_mask: vk::PipelineStageFlags::COLOR_ATTACHMENT_OUTPUT,
-      src_access_mask: vk::AccessFlags::TRANSFER_READ,
-      dst_access_mask: vk::AccessFlags::COLOR_ATTACHMENT_WRITE,
-      dependency_flags: vk::DependencyFlags::empty(),
-    },
-    // wait for subpass to finish before doing any transfer
+    // finish subpass before doing the blit operation
     vk::SubpassDependency {
       src_subpass: 0,
       dst_subpass: vk::SUBPASS_EXTERNAL,
