[package]
name = "ash-by-example"
version = "0.1.0"
edition = "2021"

# See more keys and their definitions at https://doc.rust-lang.org/cargo/reference/manifest.html

[dependencies]
ash = {version = "0.38", default-features = false, features = ["debug"]}
log = {version = "0.4"}
env_logger = "0.11.0"
<<<<<<< HEAD
image = "0.24.8"
=======
>>>>>>> bebd3707
thiserror = "1"

[features]
"default" = ["load", "vl"]
"load" = ["ash/loaded"]
"link" = ["ash/linked"]
"vl" = []<|MERGE_RESOLUTION|>--- conflicted
+++ resolved
@@ -9,10 +9,7 @@
 ash = {version = "0.38", default-features = false, features = ["debug"]}
 log = {version = "0.4"}
 env_logger = "0.11.0"
-<<<<<<< HEAD
 image = "0.24.8"
-=======
->>>>>>> bebd3707
 thiserror = "1"
 
 [features]
