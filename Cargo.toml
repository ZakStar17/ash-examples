--- conflicted
+++ resolved
@@ -19,17 +19,5 @@
 "vl" = []
 "graphics_family" = []
 "compute_family" = []
-<<<<<<< HEAD
 "transfer_family" = []
-"log_alloc" = ["ash/debug"] # log extended allocation info to debug or error streams
-
-[profile.release-validation]
-inherits = "release"
-"default" = ["link", "vl", "compute_family", "transfer_family", "log_alloc"]
-
-[profile.release-fast]
-inherits = "release"
-"default" = ["link", "compute_family", "transfer_family"]
-=======
-"transfer_family" = []
->>>>>>> 40571983
+"log_alloc" = ["ash/debug"] # log extended allocation info to debug or error streams